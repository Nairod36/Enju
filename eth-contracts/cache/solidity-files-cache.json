--- conflicted
+++ resolved
@@ -1,5 +1,938 @@
-<<<<<<< HEAD
-{"_format":"","paths":{"artifacts":"out","build_infos":"out/build-info","sources":"src","tests":"test","scripts":"script","libraries":["lib"]},"files":{"lib/cross-chain-swap/contracts/interfaces/IBaseEscrow.sol":{"lastModificationDate":1753896912233,"contentHash":"7d746a7ffdaaa35f0bd6c238c7aa6657","sourceName":"lib/cross-chain-swap/contracts/interfaces/IBaseEscrow.sol","imports":["lib/cross-chain-swap/contracts/libraries/TimelocksLib.sol","lib/cross-chain-swap/lib/solidity-utils/contracts/libraries/AddressLib.sol"],"versionRequirement":"^0.8.0","artifacts":{"IBaseEscrow":{"0.8.28":{"default":{"path":"IBaseEscrow.sol/IBaseEscrow.json","build_id":"1e31dc8d971d999b85154e58888d37ed"}},"0.8.29":{"default":{"path":"interfaces/IBaseEscrow.sol/IBaseEscrow.json","build_id":"a8499a6d0289687fb6ed1c766fe8138d"}}}},"seenByCompiler":true},"lib/cross-chain-swap/contracts/interfaces/IEscrowFactory.sol":{"lastModificationDate":1753896912233,"contentHash":"1aa243e814fffc91358b89ac94e53990","sourceName":"lib/cross-chain-swap/contracts/interfaces/IEscrowFactory.sol","imports":["lib/cross-chain-swap/contracts/interfaces/IBaseEscrow.sol","lib/cross-chain-swap/contracts/libraries/TimelocksLib.sol","lib/cross-chain-swap/lib/solidity-utils/contracts/libraries/AddressLib.sol"],"versionRequirement":"^0.8.0","artifacts":{"IEscrowFactory":{"0.8.28":{"default":{"path":"IEscrowFactory.sol/IEscrowFactory.json","build_id":"1e31dc8d971d999b85154e58888d37ed"}},"0.8.29":{"default":{"path":"interfaces/IEscrowFactory.sol/IEscrowFactory.json","build_id":"a8499a6d0289687fb6ed1c766fe8138d"}}}},"seenByCompiler":true},"lib/cross-chain-swap/contracts/libraries/TimelocksLib.sol":{"lastModificationDate":1753896912234,"contentHash":"5faa3a618d024b6797f31931ea5dc1c1","sourceName":"lib/cross-chain-swap/contracts/libraries/TimelocksLib.sol","imports":[],"versionRequirement":"^0.8.20","artifacts":{"TimelocksLib":{"0.8.28":{"default":{"path":"TimelocksLib.sol/TimelocksLib.json","build_id":"1e31dc8d971d999b85154e58888d37ed"}},"0.8.29":{"default":{"path":"libraries/TimelocksLib.sol/TimelocksLib.json","build_id":"a8499a6d0289687fb6ed1c766fe8138d"}}}},"seenByCompiler":true},"lib/cross-chain-swap/lib/solidity-utils/contracts/libraries/AddressLib.sol":{"lastModificationDate":1753896925912,"contentHash":"31b9eabeb8fd63c6ac80be837f606241","sourceName":"lib/cross-chain-swap/lib/solidity-utils/contracts/libraries/AddressLib.sol","imports":[],"versionRequirement":"^0.8.0","artifacts":{"AddressLib":{"0.8.28":{"default":{"path":"AddressLib.sol/AddressLib.json","build_id":"1e31dc8d971d999b85154e58888d37ed"}},"0.8.29":{"default":{"path":"libraries/AddressLib.sol/AddressLib.json","build_id":"a8499a6d0289687fb6ed1c766fe8138d"}}}},"seenByCompiler":true},"lib/forge-std/src/Base.sol":{"lastModificationDate":1753896925962,"contentHash":"26ab04949780bbaec40dfa66ddea6aac","sourceName":"lib/forge-std/src/Base.sol","imports":["lib/forge-std/src/StdStorage.sol","lib/forge-std/src/Vm.sol"],"versionRequirement":">=0.6.2, <0.9.0","artifacts":{"CommonBase":{"0.8.28":{"default":{"path":"Base.sol/CommonBase.json","build_id":"1e31dc8d971d999b85154e58888d37ed"}},"0.8.29":{"default":{"path":"src/Base.sol/CommonBase.json","build_id":"a8499a6d0289687fb6ed1c766fe8138d"}}},"ScriptBase":{"0.8.28":{"default":{"path":"Base.sol/ScriptBase.json","build_id":"1e31dc8d971d999b85154e58888d37ed"}},"0.8.29":{"default":{"path":"src/Base.sol/ScriptBase.json","build_id":"a8499a6d0289687fb6ed1c766fe8138d"}}},"TestBase":{"0.8.28":{"default":{"path":"Base.sol/TestBase.json","build_id":"1e31dc8d971d999b85154e58888d37ed"}},"0.8.29":{"default":{"path":"src/Base.sol/TestBase.json","build_id":"a8499a6d0289687fb6ed1c766fe8138d"}}}},"seenByCompiler":true},"lib/forge-std/src/Script.sol":{"lastModificationDate":1753896925962,"contentHash":"1d11dd99b6b917f2de20017e94d9de06","sourceName":"lib/forge-std/src/Script.sol","imports":["lib/forge-std/src/Base.sol","lib/forge-std/src/StdChains.sol","lib/forge-std/src/StdCheats.sol","lib/forge-std/src/StdConstants.sol","lib/forge-std/src/StdJson.sol","lib/forge-std/src/StdMath.sol","lib/forge-std/src/StdStorage.sol","lib/forge-std/src/StdStyle.sol","lib/forge-std/src/StdUtils.sol","lib/forge-std/src/Vm.sol","lib/forge-std/src/console.sol","lib/forge-std/src/console2.sol","lib/forge-std/src/interfaces/IMulticall3.sol","lib/forge-std/src/safeconsole.sol"],"versionRequirement":">=0.6.2, <0.9.0","artifacts":{"Script":{"0.8.28":{"default":{"path":"Script.sol/Script.json","build_id":"1e31dc8d971d999b85154e58888d37ed"}},"0.8.29":{"default":{"path":"src/Script.sol/Script.json","build_id":"a8499a6d0289687fb6ed1c766fe8138d"}}}},"seenByCompiler":true},"lib/forge-std/src/StdChains.sol":{"lastModificationDate":1753896925962,"contentHash":"46c326449920147b8c9f2114981019a1","sourceName":"lib/forge-std/src/StdChains.sol","imports":["lib/forge-std/src/Vm.sol"],"versionRequirement":">=0.6.2, <0.9.0","artifacts":{"StdChains":{"0.8.28":{"default":{"path":"StdChains.sol/StdChains.json","build_id":"1e31dc8d971d999b85154e58888d37ed"}},"0.8.29":{"default":{"path":"src/StdChains.sol/StdChains.json","build_id":"a8499a6d0289687fb6ed1c766fe8138d"}}}},"seenByCompiler":true},"lib/forge-std/src/StdCheats.sol":{"lastModificationDate":1753896925962,"contentHash":"88408106c41697153142f6a6eeb06728","sourceName":"lib/forge-std/src/StdCheats.sol","imports":["lib/forge-std/src/StdStorage.sol","lib/forge-std/src/Vm.sol","lib/forge-std/src/console.sol","lib/forge-std/src/console2.sol"],"versionRequirement":">=0.6.2, <0.9.0","artifacts":{"StdCheats":{"0.8.28":{"default":{"path":"StdCheats.sol/StdCheats.json","build_id":"1e31dc8d971d999b85154e58888d37ed"}},"0.8.29":{"default":{"path":"src/StdCheats.sol/StdCheats.json","build_id":"a8499a6d0289687fb6ed1c766fe8138d"}}},"StdCheatsSafe":{"0.8.28":{"default":{"path":"StdCheats.sol/StdCheatsSafe.json","build_id":"1e31dc8d971d999b85154e58888d37ed"}},"0.8.29":{"default":{"path":"src/StdCheats.sol/StdCheatsSafe.json","build_id":"a8499a6d0289687fb6ed1c766fe8138d"}}}},"seenByCompiler":true},"lib/forge-std/src/StdConstants.sol":{"lastModificationDate":1753896925962,"contentHash":"14edb96ae3a9171cd6885d775e077b2b","sourceName":"lib/forge-std/src/StdConstants.sol","imports":["lib/forge-std/src/Vm.sol","lib/forge-std/src/interfaces/IMulticall3.sol"],"versionRequirement":">=0.6.2, <0.9.0","artifacts":{"StdConstants":{"0.8.28":{"default":{"path":"StdConstants.sol/StdConstants.json","build_id":"1e31dc8d971d999b85154e58888d37ed"}},"0.8.29":{"default":{"path":"src/StdConstants.sol/StdConstants.json","build_id":"a8499a6d0289687fb6ed1c766fe8138d"}}}},"seenByCompiler":true},"lib/forge-std/src/StdJson.sol":{"lastModificationDate":1753896925963,"contentHash":"02209da5708eaee03e24a9c24a687370","sourceName":"lib/forge-std/src/StdJson.sol","imports":["lib/forge-std/src/Vm.sol"],"versionRequirement":">=0.6.0, <0.9.0","artifacts":{"stdJson":{"0.8.28":{"default":{"path":"StdJson.sol/stdJson.json","build_id":"1e31dc8d971d999b85154e58888d37ed"}},"0.8.29":{"default":{"path":"src/StdJson.sol/stdJson.json","build_id":"a8499a6d0289687fb6ed1c766fe8138d"}}}},"seenByCompiler":true},"lib/forge-std/src/StdMath.sol":{"lastModificationDate":1753896925963,"contentHash":"9da8f453eba6bb98f3d75bc6822bfb29","sourceName":"lib/forge-std/src/StdMath.sol","imports":[],"versionRequirement":">=0.6.2, <0.9.0","artifacts":{"stdMath":{"0.8.28":{"default":{"path":"StdMath.sol/stdMath.json","build_id":"1e31dc8d971d999b85154e58888d37ed"}},"0.8.29":{"default":{"path":"src/StdMath.sol/stdMath.json","build_id":"a8499a6d0289687fb6ed1c766fe8138d"}}}},"seenByCompiler":true},"lib/forge-std/src/StdStorage.sol":{"lastModificationDate":1753896925963,"contentHash":"ce68f6e336944f16d31351a47d0b19b8","sourceName":"lib/forge-std/src/StdStorage.sol","imports":["lib/forge-std/src/Vm.sol"],"versionRequirement":">=0.6.2, <0.9.0","artifacts":{"stdStorage":{"0.8.28":{"default":{"path":"StdStorage.sol/stdStorage.json","build_id":"1e31dc8d971d999b85154e58888d37ed"}},"0.8.29":{"default":{"path":"src/StdStorage.sol/stdStorage.json","build_id":"a8499a6d0289687fb6ed1c766fe8138d"}}},"stdStorageSafe":{"0.8.28":{"default":{"path":"StdStorage.sol/stdStorageSafe.json","build_id":"1e31dc8d971d999b85154e58888d37ed"}},"0.8.29":{"default":{"path":"src/StdStorage.sol/stdStorageSafe.json","build_id":"a8499a6d0289687fb6ed1c766fe8138d"}}}},"seenByCompiler":true},"lib/forge-std/src/StdStyle.sol":{"lastModificationDate":1753896925963,"contentHash":"6281165a12aa639705c691fccefd855e","sourceName":"lib/forge-std/src/StdStyle.sol","imports":["lib/forge-std/src/Vm.sol"],"versionRequirement":">=0.4.22, <0.9.0","artifacts":{"StdStyle":{"0.8.28":{"default":{"path":"StdStyle.sol/StdStyle.json","build_id":"1e31dc8d971d999b85154e58888d37ed"}},"0.8.29":{"default":{"path":"src/StdStyle.sol/StdStyle.json","build_id":"a8499a6d0289687fb6ed1c766fe8138d"}}}},"seenByCompiler":true},"lib/forge-std/src/StdUtils.sol":{"lastModificationDate":1753896925963,"contentHash":"4c104fcdec12d3b28348ff9e32c1e4eb","sourceName":"lib/forge-std/src/StdUtils.sol","imports":["lib/forge-std/src/Vm.sol","lib/forge-std/src/interfaces/IMulticall3.sol"],"versionRequirement":">=0.6.2, <0.9.0","artifacts":{"StdUtils":{"0.8.28":{"default":{"path":"StdUtils.sol/StdUtils.json","build_id":"1e31dc8d971d999b85154e58888d37ed"}},"0.8.29":{"default":{"path":"src/StdUtils.sol/StdUtils.json","build_id":"a8499a6d0289687fb6ed1c766fe8138d"}}}},"seenByCompiler":true},"lib/forge-std/src/Vm.sol":{"lastModificationDate":1753896925963,"contentHash":"c89e8ba7ee46cc706870d539a13386b7","sourceName":"lib/forge-std/src/Vm.sol","imports":[],"versionRequirement":">=0.6.2, <0.9.0","artifacts":{"Vm":{"0.8.28":{"default":{"path":"Vm.sol/Vm.json","build_id":"1e31dc8d971d999b85154e58888d37ed"}},"0.8.29":{"default":{"path":"src/Vm.sol/Vm.json","build_id":"a8499a6d0289687fb6ed1c766fe8138d"}}},"VmSafe":{"0.8.28":{"default":{"path":"Vm.sol/VmSafe.json","build_id":"1e31dc8d971d999b85154e58888d37ed"}},"0.8.29":{"default":{"path":"src/Vm.sol/VmSafe.json","build_id":"a8499a6d0289687fb6ed1c766fe8138d"}}}},"seenByCompiler":true},"lib/forge-std/src/console.sol":{"lastModificationDate":1753896925964,"contentHash":"ce19a9e49945b42118379ff99d853c05","sourceName":"lib/forge-std/src/console.sol","imports":[],"versionRequirement":">=0.4.22, <0.9.0","artifacts":{"console":{"0.8.28":{"default":{"path":"console.sol/console.json","build_id":"1e31dc8d971d999b85154e58888d37ed"}},"0.8.29":{"default":{"path":"src/console.sol/console.json","build_id":"a8499a6d0289687fb6ed1c766fe8138d"}}}},"seenByCompiler":true},"lib/forge-std/src/console2.sol":{"lastModificationDate":1753896925964,"contentHash":"f65ad21034b111e70fb5342d5771efcd","sourceName":"lib/forge-std/src/console2.sol","imports":["lib/forge-std/src/console.sol"],"versionRequirement":">=0.4.22, <0.9.0","artifacts":{},"seenByCompiler":true},"lib/forge-std/src/interfaces/IMulticall3.sol":{"lastModificationDate":1753896925965,"contentHash":"7b131ca1ca32ef6378b7b9ad5488b901","sourceName":"lib/forge-std/src/interfaces/IMulticall3.sol","imports":[],"versionRequirement":">=0.6.2, <0.9.0","artifacts":{"IMulticall3":{"0.8.28":{"default":{"path":"IMulticall3.sol/IMulticall3.json","build_id":"1e31dc8d971d999b85154e58888d37ed"}},"0.8.29":{"default":{"path":"interfaces/IMulticall3.sol/IMulticall3.json","build_id":"a8499a6d0289687fb6ed1c766fe8138d"}}}},"seenByCompiler":true},"lib/forge-std/src/safeconsole.sol":{"lastModificationDate":1753896925965,"contentHash":"1445aa2f47000e212173e0cefd6c7a77","sourceName":"lib/forge-std/src/safeconsole.sol","imports":[],"versionRequirement":">=0.6.2, <0.9.0","artifacts":{"safeconsole":{"0.8.28":{"default":{"path":"safeconsole.sol/safeconsole.json","build_id":"1e31dc8d971d999b85154e58888d37ed"}},"0.8.29":{"default":{"path":"src/safeconsole.sol/safeconsole.json","build_id":"a8499a6d0289687fb6ed1c766fe8138d"}}}},"seenByCompiler":true},"lib/openzeppelin-contracts/contracts/access/Ownable.sol":{"lastModificationDate":1753802008101,"contentHash":"d3c790edc9ccf808a17c5a6cd13614fd","sourceName":"lib/openzeppelin-contracts/contracts/access/Ownable.sol","imports":["lib/openzeppelin-contracts/contracts/utils/Context.sol"],"versionRequirement":"^0.8.20","artifacts":{"Ownable":{"0.8.29":{"default":{"path":"Ownable.sol/Ownable.json","build_id":"a8499a6d0289687fb6ed1c766fe8138d"}}}},"seenByCompiler":true},"lib/openzeppelin-contracts/contracts/token/ERC20/IERC20.sol":{"lastModificationDate":1753896926127,"contentHash":"9261adf6457863de3e9892f51317ec89","sourceName":"lib/openzeppelin-contracts/contracts/token/ERC20/IERC20.sol","imports":[],"versionRequirement":">=0.4.16","artifacts":{"IERC20":{"0.8.28":{"default":{"path":"IERC20.sol/IERC20.json","build_id":"1e31dc8d971d999b85154e58888d37ed"}},"0.8.29":{"default":{"path":"ERC20/IERC20.sol/IERC20.json","build_id":"a8499a6d0289687fb6ed1c766fe8138d"}}}},"seenByCompiler":true},"lib/openzeppelin-contracts/contracts/utils/Context.sol":{"lastModificationDate":1753802009651,"contentHash":"67bfbc07588eb8683b3fd8f6f909563e","sourceName":"lib/openzeppelin-contracts/contracts/utils/Context.sol","imports":[],"versionRequirement":"^0.8.20","artifacts":{"Context":{"0.8.29":{"default":{"path":"Context.sol/Context.json","build_id":"a8499a6d0289687fb6ed1c766fe8138d"}}}},"seenByCompiler":true},"lib/openzeppelin-contracts/contracts/utils/Panic.sol":{"lastModificationDate":1753802009678,"contentHash":"2133dc13536b4a6a98131e431fac59e1","sourceName":"lib/openzeppelin-contracts/contracts/utils/Panic.sol","imports":[],"versionRequirement":"^0.8.20","artifacts":{"Panic":{"0.8.29":{"default":{"path":"Panic.sol/Panic.json","build_id":"a8499a6d0289687fb6ed1c766fe8138d"}}}},"seenByCompiler":true},"lib/openzeppelin-contracts/contracts/utils/ReentrancyGuard.sol":{"lastModificationDate":1753896926132,"contentHash":"190613e556d509d9e9a0ea43dc5d891d","sourceName":"lib/openzeppelin-contracts/contracts/utils/ReentrancyGuard.sol","imports":[],"versionRequirement":"^0.8.20","artifacts":{"ReentrancyGuard":{"0.8.28":{"default":{"path":"ReentrancyGuard.sol/ReentrancyGuard.json","build_id":"1e31dc8d971d999b85154e58888d37ed"}},"0.8.29":{"default":{"path":"utils/ReentrancyGuard.sol/ReentrancyGuard.json","build_id":"a8499a6d0289687fb6ed1c766fe8138d"}}}},"seenByCompiler":true},"lib/openzeppelin-contracts/contracts/utils/Strings.sol":{"lastModificationDate":1753802009707,"contentHash":"d8f70caf0e0c77dc908176ed44812fb7","sourceName":"lib/openzeppelin-contracts/contracts/utils/Strings.sol","imports":["lib/openzeppelin-contracts/contracts/utils/Panic.sol","lib/openzeppelin-contracts/contracts/utils/math/Math.sol","lib/openzeppelin-contracts/contracts/utils/math/SafeCast.sol","lib/openzeppelin-contracts/contracts/utils/math/SignedMath.sol"],"versionRequirement":"^0.8.20","artifacts":{"Strings":{"0.8.29":{"default":{"path":"Strings.sol/Strings.json","build_id":"a8499a6d0289687fb6ed1c766fe8138d"}}}},"seenByCompiler":true},"lib/openzeppelin-contracts/contracts/utils/math/Math.sol":{"lastModificationDate":1753802009866,"contentHash":"5ec781e33d3a9ac91ffdc83d94420412","sourceName":"lib/openzeppelin-contracts/contracts/utils/math/Math.sol","imports":["lib/openzeppelin-contracts/contracts/utils/Panic.sol","lib/openzeppelin-contracts/contracts/utils/math/SafeCast.sol"],"versionRequirement":"^0.8.20","artifacts":{"Math":{"0.8.29":{"default":{"path":"Math.sol/Math.json","build_id":"a8499a6d0289687fb6ed1c766fe8138d"}}}},"seenByCompiler":true},"lib/openzeppelin-contracts/contracts/utils/math/SafeCast.sol":{"lastModificationDate":1753802009872,"contentHash":"2adca1150f58fc6f3d1f0a0f22ee7cca","sourceName":"lib/openzeppelin-contracts/contracts/utils/math/SafeCast.sol","imports":[],"versionRequirement":"^0.8.20","artifacts":{"SafeCast":{"0.8.29":{"default":{"path":"SafeCast.sol/SafeCast.json","build_id":"a8499a6d0289687fb6ed1c766fe8138d"}}}},"seenByCompiler":true},"lib/openzeppelin-contracts/contracts/utils/math/SignedMath.sol":{"lastModificationDate":1753802009877,"contentHash":"ae3528afb8bdb0a7dcfba5b115ee8074","sourceName":"lib/openzeppelin-contracts/contracts/utils/math/SignedMath.sol","imports":["lib/openzeppelin-contracts/contracts/utils/math/SafeCast.sol"],"versionRequirement":"^0.8.20","artifacts":{"SignedMath":{"0.8.29":{"default":{"path":"SignedMath.sol/SignedMath.json","build_id":"a8499a6d0289687fb6ed1c766fe8138d"}}}},"seenByCompiler":true},"script/DeployCrossChainResolver.s.sol":{"lastModificationDate":1753987158706,"contentHash":"efc3d79f1e77cd0de699827b23247dfe","sourceName":"script/DeployCrossChainResolver.s.sol","imports":["lib/cross-chain-swap/contracts/interfaces/IBaseEscrow.sol","lib/cross-chain-swap/contracts/interfaces/IEscrowFactory.sol","lib/cross-chain-swap/contracts/libraries/TimelocksLib.sol","lib/cross-chain-swap/lib/solidity-utils/contracts/libraries/AddressLib.sol","lib/forge-std/src/Base.sol","lib/forge-std/src/Script.sol","lib/forge-std/src/StdChains.sol","lib/forge-std/src/StdCheats.sol","lib/forge-std/src/StdConstants.sol","lib/forge-std/src/StdJson.sol","lib/forge-std/src/StdMath.sol","lib/forge-std/src/StdStorage.sol","lib/forge-std/src/StdStyle.sol","lib/forge-std/src/StdUtils.sol","lib/forge-std/src/Vm.sol","lib/forge-std/src/console.sol","lib/forge-std/src/console2.sol","lib/forge-std/src/interfaces/IMulticall3.sol","lib/forge-std/src/safeconsole.sol","lib/openzeppelin-contracts/contracts/access/Ownable.sol","lib/openzeppelin-contracts/contracts/utils/Context.sol","src/CrossChainResolver.sol"],"versionRequirement":"^0.8.19","artifacts":{"DeployCrossChainResolver":{"0.8.29":{"default":{"path":"DeployCrossChainResolver.s.sol/DeployCrossChainResolver.json","build_id":"d55af60318ed8edf3437747f54d8b6b8"}}}},"seenByCompiler":true},"script/DeployInchDirectBridge.s.sol":{"lastModificationDate":1753778684031,"contentHash":"4b5e98d0bc36c998410d6e8ab95ab27f","sourceName":"script/DeployInchDirectBridge.s.sol","imports":["lib/cross-chain-swap/contracts/interfaces/IBaseEscrow.sol","lib/cross-chain-swap/contracts/interfaces/IEscrowFactory.sol","lib/cross-chain-swap/contracts/libraries/TimelocksLib.sol","lib/cross-chain-swap/lib/solidity-utils/contracts/libraries/AddressLib.sol","lib/forge-std/src/Base.sol","lib/forge-std/src/Script.sol","lib/forge-std/src/StdChains.sol","lib/forge-std/src/StdCheats.sol","lib/forge-std/src/StdConstants.sol","lib/forge-std/src/StdJson.sol","lib/forge-std/src/StdMath.sol","lib/forge-std/src/StdStorage.sol","lib/forge-std/src/StdStyle.sol","lib/forge-std/src/StdUtils.sol","lib/forge-std/src/Vm.sol","lib/forge-std/src/console.sol","lib/forge-std/src/console2.sol","lib/forge-std/src/interfaces/IMulticall3.sol","lib/forge-std/src/safeconsole.sol","lib/openzeppelin-contracts/contracts/token/ERC20/IERC20.sol","lib/openzeppelin-contracts/contracts/utils/Panic.sol","lib/openzeppelin-contracts/contracts/utils/ReentrancyGuard.sol","lib/openzeppelin-contracts/contracts/utils/Strings.sol","lib/openzeppelin-contracts/contracts/utils/math/Math.sol","lib/openzeppelin-contracts/contracts/utils/math/SafeCast.sol","lib/openzeppelin-contracts/contracts/utils/math/SignedMath.sol","src/InchDirectBridge.sol"],"versionRequirement":"^0.8.19","artifacts":{"DeployInchDirectBridge":{"0.8.29":{"default":{"path":"DeployInchDirectBridge.s.sol/DeployInchDirectBridge.json","build_id":"0627e4d2353d3bd83f97c99cac06f06c"}}}},"seenByCompiler":true},"script/DeployWithInchTest.s.sol":{"lastModificationDate":1754060315304,"contentHash":"c081c90cfe89aab5be5a355679d6d95e","sourceName":"script/DeployWithInchTest.s.sol","imports":["lib/cross-chain-swap/contracts/interfaces/IBaseEscrow.sol","lib/cross-chain-swap/contracts/interfaces/IEscrowFactory.sol","lib/cross-chain-swap/contracts/libraries/TimelocksLib.sol","lib/cross-chain-swap/lib/solidity-utils/contracts/libraries/AddressLib.sol","lib/forge-std/src/Base.sol","lib/forge-std/src/Script.sol","lib/forge-std/src/StdChains.sol","lib/forge-std/src/StdCheats.sol","lib/forge-std/src/StdConstants.sol","lib/forge-std/src/StdJson.sol","lib/forge-std/src/StdMath.sol","lib/forge-std/src/StdStorage.sol","lib/forge-std/src/StdStyle.sol","lib/forge-std/src/StdUtils.sol","lib/forge-std/src/Vm.sol","lib/forge-std/src/console.sol","lib/forge-std/src/console2.sol","lib/forge-std/src/interfaces/IMulticall3.sol","lib/forge-std/src/safeconsole.sol","lib/openzeppelin-contracts/contracts/access/Ownable.sol","lib/openzeppelin-contracts/contracts/utils/Context.sol","src/CrossChainResolver.sol"],"versionRequirement":"^0.8.19","artifacts":{"DeployWithInchTest":{"0.8.29":{"default":{"path":"DeployWithInchTest.s.sol/DeployWithInchTest.json","build_id":"a8499a6d0289687fb6ed1c766fe8138d"}}}},"seenByCompiler":true},"src/CrossChainResolver.sol":{"lastModificationDate":1754059541769,"contentHash":"f22aebc4564fbc32ef5793412fee754f","sourceName":"src/CrossChainResolver.sol","imports":["lib/cross-chain-swap/contracts/interfaces/IBaseEscrow.sol","lib/cross-chain-swap/contracts/interfaces/IEscrowFactory.sol","lib/cross-chain-swap/contracts/libraries/TimelocksLib.sol","lib/cross-chain-swap/lib/solidity-utils/contracts/libraries/AddressLib.sol","lib/openzeppelin-contracts/contracts/access/Ownable.sol","lib/openzeppelin-contracts/contracts/utils/Context.sol"],"versionRequirement":"^0.8.19","artifacts":{"CrossChainResolver":{"0.8.29":{"default":{"path":"CrossChainResolver.sol/CrossChainResolver.json","build_id":"a8499a6d0289687fb6ed1c766fe8138d"}}}},"seenByCompiler":true},"src/InchDirectBridge.sol":{"lastModificationDate":1753987824435,"contentHash":"0bb9b183afb67c135a016457723256d7","sourceName":"src/InchDirectBridge.sol","imports":["lib/cross-chain-swap/contracts/interfaces/IBaseEscrow.sol","lib/cross-chain-swap/contracts/interfaces/IEscrowFactory.sol","lib/cross-chain-swap/contracts/libraries/TimelocksLib.sol","lib/cross-chain-swap/lib/solidity-utils/contracts/libraries/AddressLib.sol","lib/openzeppelin-contracts/contracts/token/ERC20/IERC20.sol","lib/openzeppelin-contracts/contracts/utils/Panic.sol","lib/openzeppelin-contracts/contracts/utils/ReentrancyGuard.sol","lib/openzeppelin-contracts/contracts/utils/Strings.sol","lib/openzeppelin-contracts/contracts/utils/math/Math.sol","lib/openzeppelin-contracts/contracts/utils/math/SafeCast.sol","lib/openzeppelin-contracts/contracts/utils/math/SignedMath.sol"],"versionRequirement":"^0.8.19","artifacts":{"InchDirectBridge":{"0.8.29":{"default":{"path":"InchDirectBridge.sol/InchDirectBridge.json","build_id":"a8499a6d0289687fb6ed1c766fe8138d"}}}},"seenByCompiler":true}},"builds":["0627e4d2353d3bd83f97c99cac06f06c","1e31dc8d971d999b85154e58888d37ed","a8499a6d0289687fb6ed1c766fe8138d","d55af60318ed8edf3437747f54d8b6b8"],"profiles":{"default":{"solc":{"optimizer":{"enabled":false,"runs":200},"metadata":{"useLiteralContent":false,"bytecodeHash":"ipfs","appendCBOR":true},"outputSelection":{"*":{"*":["abi","evm.bytecode.object","evm.bytecode.sourceMap","evm.bytecode.linkReferences","evm.deployedBytecode.object","evm.deployedBytecode.sourceMap","evm.deployedBytecode.linkReferences","evm.deployedBytecode.immutableReferences","evm.methodIdentifiers","metadata"]}},"evmVersion":"cancun","viaIR":false,"libraries":{}},"vyper":{"evmVersion":"cancun","outputSelection":{"*":{"*":["abi","evm.bytecode","evm.deployedBytecode"]}}}}}}
-=======
-{"_format":"","paths":{"artifacts":"out","build_infos":"out/build-info","sources":"src","tests":"test","scripts":"script","libraries":["lib"]},"files":{"lib/cross-chain-swap/contracts/interfaces/IBaseEscrow.sol":{"lastModificationDate":1753896912233,"contentHash":"7d746a7ffdaaa35f0bd6c238c7aa6657","sourceName":"lib/cross-chain-swap/contracts/interfaces/IBaseEscrow.sol","imports":["lib/cross-chain-swap/contracts/libraries/TimelocksLib.sol","lib/cross-chain-swap/lib/solidity-utils/contracts/libraries/AddressLib.sol"],"versionRequirement":"^0.8.0","artifacts":{"IBaseEscrow":{"0.8.28":{"default":{"path":"IBaseEscrow.sol/IBaseEscrow.json","build_id":"1e31dc8d971d999b85154e58888d37ed"}},"0.8.29":{"default":{"path":"interfaces/IBaseEscrow.sol/IBaseEscrow.json","build_id":"1f5d814667193bbe18aa6d674415c3eb"}}}},"seenByCompiler":true},"lib/cross-chain-swap/contracts/interfaces/IEscrowFactory.sol":{"lastModificationDate":1753896912233,"contentHash":"1aa243e814fffc91358b89ac94e53990","sourceName":"lib/cross-chain-swap/contracts/interfaces/IEscrowFactory.sol","imports":["lib/cross-chain-swap/contracts/interfaces/IBaseEscrow.sol","lib/cross-chain-swap/contracts/libraries/TimelocksLib.sol","lib/cross-chain-swap/lib/solidity-utils/contracts/libraries/AddressLib.sol"],"versionRequirement":"^0.8.0","artifacts":{"IEscrowFactory":{"0.8.28":{"default":{"path":"IEscrowFactory.sol/IEscrowFactory.json","build_id":"1e31dc8d971d999b85154e58888d37ed"}},"0.8.29":{"default":{"path":"interfaces/IEscrowFactory.sol/IEscrowFactory.json","build_id":"1f5d814667193bbe18aa6d674415c3eb"}}}},"seenByCompiler":true},"lib/cross-chain-swap/contracts/libraries/TimelocksLib.sol":{"lastModificationDate":1753896912234,"contentHash":"5faa3a618d024b6797f31931ea5dc1c1","sourceName":"lib/cross-chain-swap/contracts/libraries/TimelocksLib.sol","imports":[],"versionRequirement":"^0.8.20","artifacts":{"TimelocksLib":{"0.8.28":{"default":{"path":"TimelocksLib.sol/TimelocksLib.json","build_id":"1e31dc8d971d999b85154e58888d37ed"}},"0.8.29":{"default":{"path":"libraries/TimelocksLib.sol/TimelocksLib.json","build_id":"1f5d814667193bbe18aa6d674415c3eb"}}}},"seenByCompiler":true},"lib/cross-chain-swap/lib/solidity-utils/contracts/libraries/AddressLib.sol":{"lastModificationDate":1753896925912,"contentHash":"31b9eabeb8fd63c6ac80be837f606241","sourceName":"lib/cross-chain-swap/lib/solidity-utils/contracts/libraries/AddressLib.sol","imports":[],"versionRequirement":"^0.8.0","artifacts":{"AddressLib":{"0.8.28":{"default":{"path":"AddressLib.sol/AddressLib.json","build_id":"1e31dc8d971d999b85154e58888d37ed"}},"0.8.29":{"default":{"path":"libraries/AddressLib.sol/AddressLib.json","build_id":"1f5d814667193bbe18aa6d674415c3eb"}}}},"seenByCompiler":true},"lib/forge-std/src/Base.sol":{"lastModificationDate":1753896925962,"contentHash":"26ab04949780bbaec40dfa66ddea6aac","sourceName":"lib/forge-std/src/Base.sol","imports":["lib/forge-std/src/StdStorage.sol","lib/forge-std/src/Vm.sol"],"versionRequirement":">=0.6.2, <0.9.0","artifacts":{"CommonBase":{"0.8.28":{"default":{"path":"Base.sol/CommonBase.json","build_id":"1e31dc8d971d999b85154e58888d37ed"}},"0.8.29":{"default":{"path":"src/Base.sol/CommonBase.json","build_id":"1f5d814667193bbe18aa6d674415c3eb"}}},"ScriptBase":{"0.8.28":{"default":{"path":"Base.sol/ScriptBase.json","build_id":"1e31dc8d971d999b85154e58888d37ed"}},"0.8.29":{"default":{"path":"src/Base.sol/ScriptBase.json","build_id":"1f5d814667193bbe18aa6d674415c3eb"}}},"TestBase":{"0.8.28":{"default":{"path":"Base.sol/TestBase.json","build_id":"1e31dc8d971d999b85154e58888d37ed"}},"0.8.29":{"default":{"path":"src/Base.sol/TestBase.json","build_id":"1f5d814667193bbe18aa6d674415c3eb"}}}},"seenByCompiler":true},"lib/forge-std/src/Script.sol":{"lastModificationDate":1753896925962,"contentHash":"1d11dd99b6b917f2de20017e94d9de06","sourceName":"lib/forge-std/src/Script.sol","imports":["lib/forge-std/src/Base.sol","lib/forge-std/src/StdChains.sol","lib/forge-std/src/StdCheats.sol","lib/forge-std/src/StdConstants.sol","lib/forge-std/src/StdJson.sol","lib/forge-std/src/StdMath.sol","lib/forge-std/src/StdStorage.sol","lib/forge-std/src/StdStyle.sol","lib/forge-std/src/StdUtils.sol","lib/forge-std/src/Vm.sol","lib/forge-std/src/console.sol","lib/forge-std/src/console2.sol","lib/forge-std/src/interfaces/IMulticall3.sol","lib/forge-std/src/safeconsole.sol"],"versionRequirement":">=0.6.2, <0.9.0","artifacts":{"Script":{"0.8.28":{"default":{"path":"Script.sol/Script.json","build_id":"1e31dc8d971d999b85154e58888d37ed"}},"0.8.29":{"default":{"path":"src/Script.sol/Script.json","build_id":"1f5d814667193bbe18aa6d674415c3eb"}}}},"seenByCompiler":true},"lib/forge-std/src/StdChains.sol":{"lastModificationDate":1753896925962,"contentHash":"46c326449920147b8c9f2114981019a1","sourceName":"lib/forge-std/src/StdChains.sol","imports":["lib/forge-std/src/Vm.sol"],"versionRequirement":">=0.6.2, <0.9.0","artifacts":{"StdChains":{"0.8.28":{"default":{"path":"StdChains.sol/StdChains.json","build_id":"1e31dc8d971d999b85154e58888d37ed"}},"0.8.29":{"default":{"path":"src/StdChains.sol/StdChains.json","build_id":"1f5d814667193bbe18aa6d674415c3eb"}}}},"seenByCompiler":true},"lib/forge-std/src/StdCheats.sol":{"lastModificationDate":1753896925962,"contentHash":"88408106c41697153142f6a6eeb06728","sourceName":"lib/forge-std/src/StdCheats.sol","imports":["lib/forge-std/src/StdStorage.sol","lib/forge-std/src/Vm.sol","lib/forge-std/src/console.sol","lib/forge-std/src/console2.sol"],"versionRequirement":">=0.6.2, <0.9.0","artifacts":{"StdCheats":{"0.8.28":{"default":{"path":"StdCheats.sol/StdCheats.json","build_id":"1e31dc8d971d999b85154e58888d37ed"}},"0.8.29":{"default":{"path":"src/StdCheats.sol/StdCheats.json","build_id":"1f5d814667193bbe18aa6d674415c3eb"}}},"StdCheatsSafe":{"0.8.28":{"default":{"path":"StdCheats.sol/StdCheatsSafe.json","build_id":"1e31dc8d971d999b85154e58888d37ed"}},"0.8.29":{"default":{"path":"src/StdCheats.sol/StdCheatsSafe.json","build_id":"1f5d814667193bbe18aa6d674415c3eb"}}}},"seenByCompiler":true},"lib/forge-std/src/StdConstants.sol":{"lastModificationDate":1753896925962,"contentHash":"14edb96ae3a9171cd6885d775e077b2b","sourceName":"lib/forge-std/src/StdConstants.sol","imports":["lib/forge-std/src/Vm.sol","lib/forge-std/src/interfaces/IMulticall3.sol"],"versionRequirement":">=0.6.2, <0.9.0","artifacts":{"StdConstants":{"0.8.28":{"default":{"path":"StdConstants.sol/StdConstants.json","build_id":"1e31dc8d971d999b85154e58888d37ed"}},"0.8.29":{"default":{"path":"src/StdConstants.sol/StdConstants.json","build_id":"1f5d814667193bbe18aa6d674415c3eb"}}}},"seenByCompiler":true},"lib/forge-std/src/StdJson.sol":{"lastModificationDate":1753896925963,"contentHash":"02209da5708eaee03e24a9c24a687370","sourceName":"lib/forge-std/src/StdJson.sol","imports":["lib/forge-std/src/Vm.sol"],"versionRequirement":">=0.6.0, <0.9.0","artifacts":{"stdJson":{"0.8.28":{"default":{"path":"StdJson.sol/stdJson.json","build_id":"1e31dc8d971d999b85154e58888d37ed"}},"0.8.29":{"default":{"path":"src/StdJson.sol/stdJson.json","build_id":"1f5d814667193bbe18aa6d674415c3eb"}}}},"seenByCompiler":true},"lib/forge-std/src/StdMath.sol":{"lastModificationDate":1753896925963,"contentHash":"9da8f453eba6bb98f3d75bc6822bfb29","sourceName":"lib/forge-std/src/StdMath.sol","imports":[],"versionRequirement":">=0.6.2, <0.9.0","artifacts":{"stdMath":{"0.8.28":{"default":{"path":"StdMath.sol/stdMath.json","build_id":"1e31dc8d971d999b85154e58888d37ed"}},"0.8.29":{"default":{"path":"src/StdMath.sol/stdMath.json","build_id":"1f5d814667193bbe18aa6d674415c3eb"}}}},"seenByCompiler":true},"lib/forge-std/src/StdStorage.sol":{"lastModificationDate":1753896925963,"contentHash":"ce68f6e336944f16d31351a47d0b19b8","sourceName":"lib/forge-std/src/StdStorage.sol","imports":["lib/forge-std/src/Vm.sol"],"versionRequirement":">=0.6.2, <0.9.0","artifacts":{"stdStorage":{"0.8.28":{"default":{"path":"StdStorage.sol/stdStorage.json","build_id":"1e31dc8d971d999b85154e58888d37ed"}},"0.8.29":{"default":{"path":"src/StdStorage.sol/stdStorage.json","build_id":"1f5d814667193bbe18aa6d674415c3eb"}}},"stdStorageSafe":{"0.8.28":{"default":{"path":"StdStorage.sol/stdStorageSafe.json","build_id":"1e31dc8d971d999b85154e58888d37ed"}},"0.8.29":{"default":{"path":"src/StdStorage.sol/stdStorageSafe.json","build_id":"1f5d814667193bbe18aa6d674415c3eb"}}}},"seenByCompiler":true},"lib/forge-std/src/StdStyle.sol":{"lastModificationDate":1753896925963,"contentHash":"6281165a12aa639705c691fccefd855e","sourceName":"lib/forge-std/src/StdStyle.sol","imports":["lib/forge-std/src/Vm.sol"],"versionRequirement":">=0.4.22, <0.9.0","artifacts":{"StdStyle":{"0.8.28":{"default":{"path":"StdStyle.sol/StdStyle.json","build_id":"1e31dc8d971d999b85154e58888d37ed"}},"0.8.29":{"default":{"path":"src/StdStyle.sol/StdStyle.json","build_id":"1f5d814667193bbe18aa6d674415c3eb"}}}},"seenByCompiler":true},"lib/forge-std/src/StdUtils.sol":{"lastModificationDate":1753896925963,"contentHash":"4c104fcdec12d3b28348ff9e32c1e4eb","sourceName":"lib/forge-std/src/StdUtils.sol","imports":["lib/forge-std/src/Vm.sol","lib/forge-std/src/interfaces/IMulticall3.sol"],"versionRequirement":">=0.6.2, <0.9.0","artifacts":{"StdUtils":{"0.8.28":{"default":{"path":"StdUtils.sol/StdUtils.json","build_id":"1e31dc8d971d999b85154e58888d37ed"}},"0.8.29":{"default":{"path":"src/StdUtils.sol/StdUtils.json","build_id":"1f5d814667193bbe18aa6d674415c3eb"}}}},"seenByCompiler":true},"lib/forge-std/src/Vm.sol":{"lastModificationDate":1753896925963,"contentHash":"c89e8ba7ee46cc706870d539a13386b7","sourceName":"lib/forge-std/src/Vm.sol","imports":[],"versionRequirement":">=0.6.2, <0.9.0","artifacts":{"Vm":{"0.8.28":{"default":{"path":"Vm.sol/Vm.json","build_id":"1e31dc8d971d999b85154e58888d37ed"}},"0.8.29":{"default":{"path":"src/Vm.sol/Vm.json","build_id":"1f5d814667193bbe18aa6d674415c3eb"}}},"VmSafe":{"0.8.28":{"default":{"path":"Vm.sol/VmSafe.json","build_id":"1e31dc8d971d999b85154e58888d37ed"}},"0.8.29":{"default":{"path":"src/Vm.sol/VmSafe.json","build_id":"1f5d814667193bbe18aa6d674415c3eb"}}}},"seenByCompiler":true},"lib/forge-std/src/console.sol":{"lastModificationDate":1753896925964,"contentHash":"ce19a9e49945b42118379ff99d853c05","sourceName":"lib/forge-std/src/console.sol","imports":[],"versionRequirement":">=0.4.22, <0.9.0","artifacts":{"console":{"0.8.28":{"default":{"path":"console.sol/console.json","build_id":"1e31dc8d971d999b85154e58888d37ed"}},"0.8.29":{"default":{"path":"src/console.sol/console.json","build_id":"1f5d814667193bbe18aa6d674415c3eb"}}}},"seenByCompiler":true},"lib/forge-std/src/console2.sol":{"lastModificationDate":1753896925964,"contentHash":"f65ad21034b111e70fb5342d5771efcd","sourceName":"lib/forge-std/src/console2.sol","imports":["lib/forge-std/src/console.sol"],"versionRequirement":">=0.4.22, <0.9.0","artifacts":{},"seenByCompiler":true},"lib/forge-std/src/interfaces/IMulticall3.sol":{"lastModificationDate":1753896925965,"contentHash":"7b131ca1ca32ef6378b7b9ad5488b901","sourceName":"lib/forge-std/src/interfaces/IMulticall3.sol","imports":[],"versionRequirement":">=0.6.2, <0.9.0","artifacts":{"IMulticall3":{"0.8.28":{"default":{"path":"IMulticall3.sol/IMulticall3.json","build_id":"1e31dc8d971d999b85154e58888d37ed"}},"0.8.29":{"default":{"path":"interfaces/IMulticall3.sol/IMulticall3.json","build_id":"1f5d814667193bbe18aa6d674415c3eb"}}}},"seenByCompiler":true},"lib/forge-std/src/safeconsole.sol":{"lastModificationDate":1753896925965,"contentHash":"1445aa2f47000e212173e0cefd6c7a77","sourceName":"lib/forge-std/src/safeconsole.sol","imports":[],"versionRequirement":">=0.6.2, <0.9.0","artifacts":{"safeconsole":{"0.8.28":{"default":{"path":"safeconsole.sol/safeconsole.json","build_id":"1e31dc8d971d999b85154e58888d37ed"}},"0.8.29":{"default":{"path":"src/safeconsole.sol/safeconsole.json","build_id":"1f5d814667193bbe18aa6d674415c3eb"}}}},"seenByCompiler":true},"lib/openzeppelin-contracts/contracts/access/Ownable.sol":{"lastModificationDate":1753802008101,"contentHash":"d3c790edc9ccf808a17c5a6cd13614fd","sourceName":"lib/openzeppelin-contracts/contracts/access/Ownable.sol","imports":["lib/openzeppelin-contracts/contracts/utils/Context.sol"],"versionRequirement":"^0.8.20","artifacts":{"Ownable":{"0.8.29":{"default":{"path":"Ownable.sol/Ownable.json","build_id":"1f5d814667193bbe18aa6d674415c3eb"}}}},"seenByCompiler":true},"lib/openzeppelin-contracts/contracts/token/ERC20/IERC20.sol":{"lastModificationDate":1753896926127,"contentHash":"9261adf6457863de3e9892f51317ec89","sourceName":"lib/openzeppelin-contracts/contracts/token/ERC20/IERC20.sol","imports":[],"versionRequirement":">=0.4.16","artifacts":{"IERC20":{"0.8.28":{"default":{"path":"IERC20.sol/IERC20.json","build_id":"1e31dc8d971d999b85154e58888d37ed"}},"0.8.29":{"default":{"path":"ERC20/IERC20.sol/IERC20.json","build_id":"e3f1aa144ecd1817e8ad4e54af065d1d"}}}},"seenByCompiler":true},"lib/openzeppelin-contracts/contracts/utils/Context.sol":{"lastModificationDate":1753802009651,"contentHash":"67bfbc07588eb8683b3fd8f6f909563e","sourceName":"lib/openzeppelin-contracts/contracts/utils/Context.sol","imports":[],"versionRequirement":"^0.8.20","artifacts":{"Context":{"0.8.29":{"default":{"path":"Context.sol/Context.json","build_id":"1f5d814667193bbe18aa6d674415c3eb"}}}},"seenByCompiler":true},"lib/openzeppelin-contracts/contracts/utils/Panic.sol":{"lastModificationDate":1753802009678,"contentHash":"2133dc13536b4a6a98131e431fac59e1","sourceName":"lib/openzeppelin-contracts/contracts/utils/Panic.sol","imports":[],"versionRequirement":"^0.8.20","artifacts":{"Panic":{"0.8.29":{"default":{"path":"Panic.sol/Panic.json","build_id":"e3f1aa144ecd1817e8ad4e54af065d1d"}}}},"seenByCompiler":true},"lib/openzeppelin-contracts/contracts/utils/ReentrancyGuard.sol":{"lastModificationDate":1753896926132,"contentHash":"190613e556d509d9e9a0ea43dc5d891d","sourceName":"lib/openzeppelin-contracts/contracts/utils/ReentrancyGuard.sol","imports":[],"versionRequirement":"^0.8.20","artifacts":{"ReentrancyGuard":{"0.8.28":{"default":{"path":"ReentrancyGuard.sol/ReentrancyGuard.json","build_id":"1e31dc8d971d999b85154e58888d37ed"}},"0.8.29":{"default":{"path":"utils/ReentrancyGuard.sol/ReentrancyGuard.json","build_id":"e3f1aa144ecd1817e8ad4e54af065d1d"}}}},"seenByCompiler":true},"lib/openzeppelin-contracts/contracts/utils/Strings.sol":{"lastModificationDate":1753802009707,"contentHash":"d8f70caf0e0c77dc908176ed44812fb7","sourceName":"lib/openzeppelin-contracts/contracts/utils/Strings.sol","imports":["lib/openzeppelin-contracts/contracts/utils/Panic.sol","lib/openzeppelin-contracts/contracts/utils/math/Math.sol","lib/openzeppelin-contracts/contracts/utils/math/SafeCast.sol","lib/openzeppelin-contracts/contracts/utils/math/SignedMath.sol"],"versionRequirement":"^0.8.20","artifacts":{"Strings":{"0.8.29":{"default":{"path":"Strings.sol/Strings.json","build_id":"e3f1aa144ecd1817e8ad4e54af065d1d"}}}},"seenByCompiler":true},"lib/openzeppelin-contracts/contracts/utils/math/Math.sol":{"lastModificationDate":1753802009866,"contentHash":"5ec781e33d3a9ac91ffdc83d94420412","sourceName":"lib/openzeppelin-contracts/contracts/utils/math/Math.sol","imports":["lib/openzeppelin-contracts/contracts/utils/Panic.sol","lib/openzeppelin-contracts/contracts/utils/math/SafeCast.sol"],"versionRequirement":"^0.8.20","artifacts":{"Math":{"0.8.29":{"default":{"path":"Math.sol/Math.json","build_id":"e3f1aa144ecd1817e8ad4e54af065d1d"}}}},"seenByCompiler":true},"lib/openzeppelin-contracts/contracts/utils/math/SafeCast.sol":{"lastModificationDate":1753802009872,"contentHash":"2adca1150f58fc6f3d1f0a0f22ee7cca","sourceName":"lib/openzeppelin-contracts/contracts/utils/math/SafeCast.sol","imports":[],"versionRequirement":"^0.8.20","artifacts":{"SafeCast":{"0.8.29":{"default":{"path":"SafeCast.sol/SafeCast.json","build_id":"e3f1aa144ecd1817e8ad4e54af065d1d"}}}},"seenByCompiler":true},"lib/openzeppelin-contracts/contracts/utils/math/SignedMath.sol":{"lastModificationDate":1753802009877,"contentHash":"ae3528afb8bdb0a7dcfba5b115ee8074","sourceName":"lib/openzeppelin-contracts/contracts/utils/math/SignedMath.sol","imports":["lib/openzeppelin-contracts/contracts/utils/math/SafeCast.sol"],"versionRequirement":"^0.8.20","artifacts":{"SignedMath":{"0.8.29":{"default":{"path":"SignedMath.sol/SignedMath.json","build_id":"e3f1aa144ecd1817e8ad4e54af065d1d"}}}},"seenByCompiler":true},"script/DeployCoreContracts.s.sol":{"lastModificationDate":1754077951765,"contentHash":"21226660a5df52d11dd64f98a1e27ffc","sourceName":"script/DeployCoreContracts.s.sol","imports":["lib/cross-chain-swap/contracts/interfaces/IBaseEscrow.sol","lib/cross-chain-swap/contracts/interfaces/IEscrowFactory.sol","lib/cross-chain-swap/contracts/libraries/TimelocksLib.sol","lib/cross-chain-swap/lib/solidity-utils/contracts/libraries/AddressLib.sol","lib/forge-std/src/Base.sol","lib/forge-std/src/Script.sol","lib/forge-std/src/StdChains.sol","lib/forge-std/src/StdCheats.sol","lib/forge-std/src/StdConstants.sol","lib/forge-std/src/StdJson.sol","lib/forge-std/src/StdMath.sol","lib/forge-std/src/StdStorage.sol","lib/forge-std/src/StdStyle.sol","lib/forge-std/src/StdUtils.sol","lib/forge-std/src/Vm.sol","lib/forge-std/src/console.sol","lib/forge-std/src/console2.sol","lib/forge-std/src/interfaces/IMulticall3.sol","lib/forge-std/src/safeconsole.sol","lib/openzeppelin-contracts/contracts/access/Ownable.sol","lib/openzeppelin-contracts/contracts/utils/Context.sol","src/BridgeUtils.sol","src/CrossChainCore.sol","src/PartialFills.sol"],"versionRequirement":"^0.8.19","artifacts":{"DeployCoreContracts":{"0.8.29":{"default":{"path":"DeployCoreContracts.s.sol/DeployCoreContracts.json","build_id":"1f5d814667193bbe18aa6d674415c3eb"}}}},"seenByCompiler":true},"src/BridgeUtils.sol":{"lastModificationDate":1754077928973,"contentHash":"db12e86b637369911495acea6e7e59aa","sourceName":"src/BridgeUtils.sol","imports":[],"versionRequirement":"^0.8.19","artifacts":{"BridgeUtils":{"0.8.29":{"default":{"path":"BridgeUtils.sol/BridgeUtils.json","build_id":"1f5d814667193bbe18aa6d674415c3eb"}}}},"seenByCompiler":true},"src/CrossChainCore.sol":{"lastModificationDate":1754077903881,"contentHash":"3700ae94a15c5834419ac3ae8615f2d0","sourceName":"src/CrossChainCore.sol","imports":["lib/cross-chain-swap/contracts/interfaces/IBaseEscrow.sol","lib/cross-chain-swap/contracts/interfaces/IEscrowFactory.sol","lib/cross-chain-swap/contracts/libraries/TimelocksLib.sol","lib/cross-chain-swap/lib/solidity-utils/contracts/libraries/AddressLib.sol","lib/openzeppelin-contracts/contracts/access/Ownable.sol","lib/openzeppelin-contracts/contracts/utils/Context.sol"],"versionRequirement":"^0.8.19","artifacts":{"CrossChainCore":{"0.8.29":{"default":{"path":"CrossChainCore.sol/CrossChainCore.json","build_id":"1f5d814667193bbe18aa6d674415c3eb"}}}},"seenByCompiler":true},"src/CrossChainResolver.sol":{"lastModificationDate":1754077702025,"contentHash":"ccee2f1eb03fbd9a5b0dbeb6ddb228e2","sourceName":"src/CrossChainResolver.sol","imports":["lib/cross-chain-swap/contracts/interfaces/IBaseEscrow.sol","lib/cross-chain-swap/contracts/interfaces/IEscrowFactory.sol","lib/cross-chain-swap/contracts/libraries/TimelocksLib.sol","lib/cross-chain-swap/lib/solidity-utils/contracts/libraries/AddressLib.sol","lib/openzeppelin-contracts/contracts/access/Ownable.sol","lib/openzeppelin-contracts/contracts/utils/Context.sol"],"versionRequirement":"^0.8.19","artifacts":{"CrossChainResolver":{"0.8.29":{"default":{"path":"CrossChainResolver.sol/CrossChainResolver.json","build_id":"1f5d814667193bbe18aa6d674415c3eb"}}}},"seenByCompiler":true},"src/PartialFills.sol":{"lastModificationDate":1754077916160,"contentHash":"b49a2b8fd4714bcc829783e353cc2658","sourceName":"src/PartialFills.sol","imports":[],"versionRequirement":"^0.8.19","artifacts":{"PartialFills":{"0.8.29":{"default":{"path":"PartialFills.sol/PartialFills.json","build_id":"1f5d814667193bbe18aa6d674415c3eb"}}}},"seenByCompiler":true}},"builds":["1e31dc8d971d999b85154e58888d37ed","1f5d814667193bbe18aa6d674415c3eb","e3f1aa144ecd1817e8ad4e54af065d1d"],"profiles":{"default":{"solc":{"optimizer":{"enabled":false,"runs":200},"metadata":{"useLiteralContent":false,"bytecodeHash":"ipfs","appendCBOR":true},"outputSelection":{"*":{"*":["abi","evm.bytecode.object","evm.bytecode.sourceMap","evm.bytecode.linkReferences","evm.deployedBytecode.object","evm.deployedBytecode.sourceMap","evm.deployedBytecode.linkReferences","evm.deployedBytecode.immutableReferences","evm.methodIdentifiers","metadata"]}},"evmVersion":"cancun","viaIR":false,"libraries":{}},"vyper":{"evmVersion":"cancun","outputSelection":{"*":{"*":["abi","evm.bytecode","evm.deployedBytecode"]}}}}}}
->>>>>>> 6e748c40
+{
+    "_format": "",
+    "paths": {
+        "artifacts": "out",
+        "build_infos": "out/build-info",
+        "sources": "src",
+        "tests": "test",
+        "scripts": "script",
+        "libraries": [
+            "lib"
+        ]
+    },
+    "files": {
+        "lib/cross-chain-swap/contracts/interfaces/IBaseEscrow.sol": {
+            "lastModificationDate": 1753896912233,
+            "contentHash": "7d746a7ffdaaa35f0bd6c238c7aa6657",
+            "sourceName": "lib/cross-chain-swap/contracts/interfaces/IBaseEscrow.sol",
+            "imports": [
+                "lib/cross-chain-swap/contracts/libraries/TimelocksLib.sol",
+                "lib/cross-chain-swap/lib/solidity-utils/contracts/libraries/AddressLib.sol"
+            ],
+            "versionRequirement": "^0.8.0",
+            "artifacts": {
+                "IBaseEscrow": {
+                    "0.8.28": {
+                        "default": {
+                            "path": "IBaseEscrow.sol/IBaseEscrow.json",
+                            "build_id": "1e31dc8d971d999b85154e58888d37ed"
+                        }
+                    },
+                    "0.8.29": {
+                        "default": {
+                            "path": "interfaces/IBaseEscrow.sol/IBaseEscrow.json",
+                            "build_id": "1f5d814667193bbe18aa6d674415c3eb"
+                        }
+                    }
+                }
+            },
+            "seenByCompiler": true
+        },
+        "lib/cross-chain-swap/contracts/interfaces/IEscrowFactory.sol": {
+            "lastModificationDate": 1753896912233,
+            "contentHash": "1aa243e814fffc91358b89ac94e53990",
+            "sourceName": "lib/cross-chain-swap/contracts/interfaces/IEscrowFactory.sol",
+            "imports": [
+                "lib/cross-chain-swap/contracts/interfaces/IBaseEscrow.sol",
+                "lib/cross-chain-swap/contracts/libraries/TimelocksLib.sol",
+                "lib/cross-chain-swap/lib/solidity-utils/contracts/libraries/AddressLib.sol"
+            ],
+            "versionRequirement": "^0.8.0",
+            "artifacts": {
+                "IEscrowFactory": {
+                    "0.8.28": {
+                        "default": {
+                            "path": "IEscrowFactory.sol/IEscrowFactory.json",
+                            "build_id": "1e31dc8d971d999b85154e58888d37ed"
+                        }
+                    },
+                    "0.8.29": {
+                        "default": {
+                            "path": "interfaces/IEscrowFactory.sol/IEscrowFactory.json",
+                            "build_id": "1f5d814667193bbe18aa6d674415c3eb"
+                        }
+                    }
+                }
+            },
+            "seenByCompiler": true
+        },
+        "lib/cross-chain-swap/contracts/libraries/TimelocksLib.sol": {
+            "lastModificationDate": 1753896912234,
+            "contentHash": "5faa3a618d024b6797f31931ea5dc1c1",
+            "sourceName": "lib/cross-chain-swap/contracts/libraries/TimelocksLib.sol",
+            "imports": [],
+            "versionRequirement": "^0.8.20",
+            "artifacts": {
+                "TimelocksLib": {
+                    "0.8.28": {
+                        "default": {
+                            "path": "TimelocksLib.sol/TimelocksLib.json",
+                            "build_id": "1e31dc8d971d999b85154e58888d37ed"
+                        }
+                    },
+                    "0.8.29": {
+                        "default": {
+                            "path": "libraries/TimelocksLib.sol/TimelocksLib.json",
+                            "build_id": "1f5d814667193bbe18aa6d674415c3eb"
+                        }
+                    }
+                }
+            },
+            "seenByCompiler": true
+        },
+        "lib/cross-chain-swap/lib/solidity-utils/contracts/libraries/AddressLib.sol": {
+            "lastModificationDate": 1753896925912,
+            "contentHash": "31b9eabeb8fd63c6ac80be837f606241",
+            "sourceName": "lib/cross-chain-swap/lib/solidity-utils/contracts/libraries/AddressLib.sol",
+            "imports": [],
+            "versionRequirement": "^0.8.0",
+            "artifacts": {
+                "AddressLib": {
+                    "0.8.28": {
+                        "default": {
+                            "path": "AddressLib.sol/AddressLib.json",
+                            "build_id": "1e31dc8d971d999b85154e58888d37ed"
+                        }
+                    },
+                    "0.8.29": {
+                        "default": {
+                            "path": "libraries/AddressLib.sol/AddressLib.json",
+                            "build_id": "1f5d814667193bbe18aa6d674415c3eb"
+                        }
+                    }
+                }
+            },
+            "seenByCompiler": true
+        },
+        "lib/forge-std/src/Base.sol": {
+            "lastModificationDate": 1753896925962,
+            "contentHash": "26ab04949780bbaec40dfa66ddea6aac",
+            "sourceName": "lib/forge-std/src/Base.sol",
+            "imports": [
+                "lib/forge-std/src/StdStorage.sol",
+                "lib/forge-std/src/Vm.sol"
+            ],
+            "versionRequirement": ">=0.6.2, <0.9.0",
+            "artifacts": {
+                "CommonBase": {
+                    "0.8.28": {
+                        "default": {
+                            "path": "Base.sol/CommonBase.json",
+                            "build_id": "1e31dc8d971d999b85154e58888d37ed"
+                        }
+                    },
+                    "0.8.29": {
+                        "default": {
+                            "path": "src/Base.sol/CommonBase.json",
+                            "build_id": "1f5d814667193bbe18aa6d674415c3eb"
+                        }
+                    }
+                },
+                "ScriptBase": {
+                    "0.8.28": {
+                        "default": {
+                            "path": "Base.sol/ScriptBase.json",
+                            "build_id": "1e31dc8d971d999b85154e58888d37ed"
+                        }
+                    },
+                    "0.8.29": {
+                        "default": {
+                            "path": "src/Base.sol/ScriptBase.json",
+                            "build_id": "1f5d814667193bbe18aa6d674415c3eb"
+                        }
+                    }
+                },
+                "TestBase": {
+                    "0.8.28": {
+                        "default": {
+                            "path": "Base.sol/TestBase.json",
+                            "build_id": "1e31dc8d971d999b85154e58888d37ed"
+                        }
+                    },
+                    "0.8.29": {
+                        "default": {
+                            "path": "src/Base.sol/TestBase.json",
+                            "build_id": "1f5d814667193bbe18aa6d674415c3eb"
+                        }
+                    }
+                }
+            },
+            "seenByCompiler": true
+        },
+        "lib/forge-std/src/Script.sol": {
+            "lastModificationDate": 1753896925962,
+            "contentHash": "1d11dd99b6b917f2de20017e94d9de06",
+            "sourceName": "lib/forge-std/src/Script.sol",
+            "imports": [
+                "lib/forge-std/src/Base.sol",
+                "lib/forge-std/src/StdChains.sol",
+                "lib/forge-std/src/StdCheats.sol",
+                "lib/forge-std/src/StdConstants.sol",
+                "lib/forge-std/src/StdJson.sol",
+                "lib/forge-std/src/StdMath.sol",
+                "lib/forge-std/src/StdStorage.sol",
+                "lib/forge-std/src/StdStyle.sol",
+                "lib/forge-std/src/StdUtils.sol",
+                "lib/forge-std/src/Vm.sol",
+                "lib/forge-std/src/console.sol",
+                "lib/forge-std/src/console2.sol",
+                "lib/forge-std/src/interfaces/IMulticall3.sol",
+                "lib/forge-std/src/safeconsole.sol"
+            ],
+            "versionRequirement": ">=0.6.2, <0.9.0",
+            "artifacts": {
+                "Script": {
+                    "0.8.28": {
+                        "default": {
+                            "path": "Script.sol/Script.json",
+                            "build_id": "1e31dc8d971d999b85154e58888d37ed"
+                        }
+                    },
+                    "0.8.29": {
+                        "default": {
+                            "path": "src/Script.sol/Script.json",
+                            "build_id": "1f5d814667193bbe18aa6d674415c3eb"
+                        }
+                    }
+                }
+            },
+            "seenByCompiler": true
+        },
+        "lib/forge-std/src/StdChains.sol": {
+            "lastModificationDate": 1753896925962,
+            "contentHash": "46c326449920147b8c9f2114981019a1",
+            "sourceName": "lib/forge-std/src/StdChains.sol",
+            "imports": [
+                "lib/forge-std/src/Vm.sol"
+            ],
+            "versionRequirement": ">=0.6.2, <0.9.0",
+            "artifacts": {
+                "StdChains": {
+                    "0.8.28": {
+                        "default": {
+                            "path": "StdChains.sol/StdChains.json",
+                            "build_id": "1e31dc8d971d999b85154e58888d37ed"
+                        }
+                    },
+                    "0.8.29": {
+                        "default": {
+                            "path": "src/StdChains.sol/StdChains.json",
+                            "build_id": "1f5d814667193bbe18aa6d674415c3eb"
+                        }
+                    }
+                }
+            },
+            "seenByCompiler": true
+        },
+        "lib/forge-std/src/StdCheats.sol": {
+            "lastModificationDate": 1753896925962,
+            "contentHash": "88408106c41697153142f6a6eeb06728",
+            "sourceName": "lib/forge-std/src/StdCheats.sol",
+            "imports": [
+                "lib/forge-std/src/StdStorage.sol",
+                "lib/forge-std/src/Vm.sol",
+                "lib/forge-std/src/console.sol",
+                "lib/forge-std/src/console2.sol"
+            ],
+            "versionRequirement": ">=0.6.2, <0.9.0",
+            "artifacts": {
+                "StdCheats": {
+                    "0.8.28": {
+                        "default": {
+                            "path": "StdCheats.sol/StdCheats.json",
+                            "build_id": "1e31dc8d971d999b85154e58888d37ed"
+                        }
+                    },
+                    "0.8.29": {
+                        "default": {
+                            "path": "src/StdCheats.sol/StdCheats.json",
+                            "build_id": "1f5d814667193bbe18aa6d674415c3eb"
+                        }
+                    }
+                },
+                "StdCheatsSafe": {
+                    "0.8.28": {
+                        "default": {
+                            "path": "StdCheats.sol/StdCheatsSafe.json",
+                            "build_id": "1e31dc8d971d999b85154e58888d37ed"
+                        }
+                    },
+                    "0.8.29": {
+                        "default": {
+                            "path": "src/StdCheats.sol/StdCheatsSafe.json",
+                            "build_id": "1f5d814667193bbe18aa6d674415c3eb"
+                        }
+                    }
+                }
+            },
+            "seenByCompiler": true
+        },
+        "lib/forge-std/src/StdConstants.sol": {
+            "lastModificationDate": 1753896925962,
+            "contentHash": "14edb96ae3a9171cd6885d775e077b2b",
+            "sourceName": "lib/forge-std/src/StdConstants.sol",
+            "imports": [
+                "lib/forge-std/src/Vm.sol",
+                "lib/forge-std/src/interfaces/IMulticall3.sol"
+            ],
+            "versionRequirement": ">=0.6.2, <0.9.0",
+            "artifacts": {
+                "StdConstants": {
+                    "0.8.28": {
+                        "default": {
+                            "path": "StdConstants.sol/StdConstants.json",
+                            "build_id": "1e31dc8d971d999b85154e58888d37ed"
+                        }
+                    },
+                    "0.8.29": {
+                        "default": {
+                            "path": "src/StdConstants.sol/StdConstants.json",
+                            "build_id": "1f5d814667193bbe18aa6d674415c3eb"
+                        }
+                    }
+                }
+            },
+            "seenByCompiler": true
+        },
+        "lib/forge-std/src/StdJson.sol": {
+            "lastModificationDate": 1753896925963,
+            "contentHash": "02209da5708eaee03e24a9c24a687370",
+            "sourceName": "lib/forge-std/src/StdJson.sol",
+            "imports": [
+                "lib/forge-std/src/Vm.sol"
+            ],
+            "versionRequirement": ">=0.6.0, <0.9.0",
+            "artifacts": {
+                "stdJson": {
+                    "0.8.28": {
+                        "default": {
+                            "path": "StdJson.sol/stdJson.json",
+                            "build_id": "1e31dc8d971d999b85154e58888d37ed"
+                        }
+                    },
+                    "0.8.29": {
+                        "default": {
+                            "path": "src/StdJson.sol/stdJson.json",
+                            "build_id": "1f5d814667193bbe18aa6d674415c3eb"
+                        }
+                    }
+                }
+            },
+            "seenByCompiler": true
+        },
+        "lib/forge-std/src/StdMath.sol": {
+            "lastModificationDate": 1753896925963,
+            "contentHash": "9da8f453eba6bb98f3d75bc6822bfb29",
+            "sourceName": "lib/forge-std/src/StdMath.sol",
+            "imports": [],
+            "versionRequirement": ">=0.6.2, <0.9.0",
+            "artifacts": {
+                "stdMath": {
+                    "0.8.28": {
+                        "default": {
+                            "path": "StdMath.sol/stdMath.json",
+                            "build_id": "1e31dc8d971d999b85154e58888d37ed"
+                        }
+                    },
+                    "0.8.29": {
+                        "default": {
+                            "path": "src/StdMath.sol/stdMath.json",
+                            "build_id": "1f5d814667193bbe18aa6d674415c3eb"
+                        }
+                    }
+                }
+            },
+            "seenByCompiler": true
+        },
+        "lib/forge-std/src/StdStorage.sol": {
+            "lastModificationDate": 1753896925963,
+            "contentHash": "ce68f6e336944f16d31351a47d0b19b8",
+            "sourceName": "lib/forge-std/src/StdStorage.sol",
+            "imports": [
+                "lib/forge-std/src/Vm.sol"
+            ],
+            "versionRequirement": ">=0.6.2, <0.9.0",
+            "artifacts": {
+                "stdStorage": {
+                    "0.8.28": {
+                        "default": {
+                            "path": "StdStorage.sol/stdStorage.json",
+                            "build_id": "1e31dc8d971d999b85154e58888d37ed"
+                        }
+                    },
+                    "0.8.29": {
+                        "default": {
+                            "path": "src/StdStorage.sol/stdStorage.json",
+                            "build_id": "1f5d814667193bbe18aa6d674415c3eb"
+                        }
+                    }
+                },
+                "stdStorageSafe": {
+                    "0.8.28": {
+                        "default": {
+                            "path": "StdStorage.sol/stdStorageSafe.json",
+                            "build_id": "1e31dc8d971d999b85154e58888d37ed"
+                        }
+                    },
+                    "0.8.29": {
+                        "default": {
+                            "path": "src/StdStorage.sol/stdStorageSafe.json",
+                            "build_id": "1f5d814667193bbe18aa6d674415c3eb"
+                        }
+                    }
+                }
+            },
+            "seenByCompiler": true
+        },
+        "lib/forge-std/src/StdStyle.sol": {
+            "lastModificationDate": 1753896925963,
+            "contentHash": "6281165a12aa639705c691fccefd855e",
+            "sourceName": "lib/forge-std/src/StdStyle.sol",
+            "imports": [
+                "lib/forge-std/src/Vm.sol"
+            ],
+            "versionRequirement": ">=0.4.22, <0.9.0",
+            "artifacts": {
+                "StdStyle": {
+                    "0.8.28": {
+                        "default": {
+                            "path": "StdStyle.sol/StdStyle.json",
+                            "build_id": "1e31dc8d971d999b85154e58888d37ed"
+                        }
+                    },
+                    "0.8.29": {
+                        "default": {
+                            "path": "src/StdStyle.sol/StdStyle.json",
+                            "build_id": "1f5d814667193bbe18aa6d674415c3eb"
+                        }
+                    }
+                }
+            },
+            "seenByCompiler": true
+        },
+        "lib/forge-std/src/StdUtils.sol": {
+            "lastModificationDate": 1753896925963,
+            "contentHash": "4c104fcdec12d3b28348ff9e32c1e4eb",
+            "sourceName": "lib/forge-std/src/StdUtils.sol",
+            "imports": [
+                "lib/forge-std/src/Vm.sol",
+                "lib/forge-std/src/interfaces/IMulticall3.sol"
+            ],
+            "versionRequirement": ">=0.6.2, <0.9.0",
+            "artifacts": {
+                "StdUtils": {
+                    "0.8.28": {
+                        "default": {
+                            "path": "StdUtils.sol/StdUtils.json",
+                            "build_id": "1e31dc8d971d999b85154e58888d37ed"
+                        }
+                    },
+                    "0.8.29": {
+                        "default": {
+                            "path": "src/StdUtils.sol/StdUtils.json",
+                            "build_id": "1f5d814667193bbe18aa6d674415c3eb"
+                        }
+                    }
+                }
+            },
+            "seenByCompiler": true
+        },
+        "lib/forge-std/src/Vm.sol": {
+            "lastModificationDate": 1753896925963,
+            "contentHash": "c89e8ba7ee46cc706870d539a13386b7",
+            "sourceName": "lib/forge-std/src/Vm.sol",
+            "imports": [],
+            "versionRequirement": ">=0.6.2, <0.9.0",
+            "artifacts": {
+                "Vm": {
+                    "0.8.28": {
+                        "default": {
+                            "path": "Vm.sol/Vm.json",
+                            "build_id": "1e31dc8d971d999b85154e58888d37ed"
+                        }
+                    },
+                    "0.8.29": {
+                        "default": {
+                            "path": "src/Vm.sol/Vm.json",
+                            "build_id": "1f5d814667193bbe18aa6d674415c3eb"
+                        }
+                    }
+                },
+                "VmSafe": {
+                    "0.8.28": {
+                        "default": {
+                            "path": "Vm.sol/VmSafe.json",
+                            "build_id": "1e31dc8d971d999b85154e58888d37ed"
+                        }
+                    },
+                    "0.8.29": {
+                        "default": {
+                            "path": "src/Vm.sol/VmSafe.json",
+                            "build_id": "1f5d814667193bbe18aa6d674415c3eb"
+                        }
+                    }
+                }
+            },
+            "seenByCompiler": true
+        },
+        "lib/forge-std/src/console.sol": {
+            "lastModificationDate": 1753896925964,
+            "contentHash": "ce19a9e49945b42118379ff99d853c05",
+            "sourceName": "lib/forge-std/src/console.sol",
+            "imports": [],
+            "versionRequirement": ">=0.4.22, <0.9.0",
+            "artifacts": {
+                "console": {
+                    "0.8.28": {
+                        "default": {
+                            "path": "console.sol/console.json",
+                            "build_id": "1e31dc8d971d999b85154e58888d37ed"
+                        }
+                    },
+                    "0.8.29": {
+                        "default": {
+                            "path": "src/console.sol/console.json",
+                            "build_id": "1f5d814667193bbe18aa6d674415c3eb"
+                        }
+                    }
+                }
+            },
+            "seenByCompiler": true
+        },
+        "lib/forge-std/src/console2.sol": {
+            "lastModificationDate": 1753896925964,
+            "contentHash": "f65ad21034b111e70fb5342d5771efcd",
+            "sourceName": "lib/forge-std/src/console2.sol",
+            "imports": [
+                "lib/forge-std/src/console.sol"
+            ],
+            "versionRequirement": ">=0.4.22, <0.9.0",
+            "artifacts": {},
+            "seenByCompiler": true
+        },
+        "lib/forge-std/src/interfaces/IMulticall3.sol": {
+            "lastModificationDate": 1753896925965,
+            "contentHash": "7b131ca1ca32ef6378b7b9ad5488b901",
+            "sourceName": "lib/forge-std/src/interfaces/IMulticall3.sol",
+            "imports": [],
+            "versionRequirement": ">=0.6.2, <0.9.0",
+            "artifacts": {
+                "IMulticall3": {
+                    "0.8.28": {
+                        "default": {
+                            "path": "IMulticall3.sol/IMulticall3.json",
+                            "build_id": "1e31dc8d971d999b85154e58888d37ed"
+                        }
+                    },
+                    "0.8.29": {
+                        "default": {
+                            "path": "interfaces/IMulticall3.sol/IMulticall3.json",
+                            "build_id": "1f5d814667193bbe18aa6d674415c3eb"
+                        }
+                    }
+                }
+            },
+            "seenByCompiler": true
+        },
+        "lib/forge-std/src/safeconsole.sol": {
+            "lastModificationDate": 1753896925965,
+            "contentHash": "1445aa2f47000e212173e0cefd6c7a77",
+            "sourceName": "lib/forge-std/src/safeconsole.sol",
+            "imports": [],
+            "versionRequirement": ">=0.6.2, <0.9.0",
+            "artifacts": {
+                "safeconsole": {
+                    "0.8.28": {
+                        "default": {
+                            "path": "safeconsole.sol/safeconsole.json",
+                            "build_id": "1e31dc8d971d999b85154e58888d37ed"
+                        }
+                    },
+                    "0.8.29": {
+                        "default": {
+                            "path": "src/safeconsole.sol/safeconsole.json",
+                            "build_id": "1f5d814667193bbe18aa6d674415c3eb"
+                        }
+                    }
+                }
+            },
+            "seenByCompiler": true
+        },
+        "lib/openzeppelin-contracts/contracts/access/Ownable.sol": {
+            "lastModificationDate": 1753802008101,
+            "contentHash": "d3c790edc9ccf808a17c5a6cd13614fd",
+            "sourceName": "lib/openzeppelin-contracts/contracts/access/Ownable.sol",
+            "imports": [
+                "lib/openzeppelin-contracts/contracts/utils/Context.sol"
+            ],
+            "versionRequirement": "^0.8.20",
+            "artifacts": {
+                "Ownable": {
+                    "0.8.29": {
+                        "default": {
+                            "path": "Ownable.sol/Ownable.json",
+                            "build_id": "1f5d814667193bbe18aa6d674415c3eb"
+                        }
+                    }
+                }
+            },
+            "seenByCompiler": true
+        },
+        "lib/openzeppelin-contracts/contracts/token/ERC20/IERC20.sol": {
+            "lastModificationDate": 1753896926127,
+            "contentHash": "9261adf6457863de3e9892f51317ec89",
+            "sourceName": "lib/openzeppelin-contracts/contracts/token/ERC20/IERC20.sol",
+            "imports": [],
+            "versionRequirement": ">=0.4.16",
+            "artifacts": {
+                "IERC20": {
+                    "0.8.28": {
+                        "default": {
+                            "path": "IERC20.sol/IERC20.json",
+                            "build_id": "1e31dc8d971d999b85154e58888d37ed"
+                        }
+                    },
+                    "0.8.29": {
+                        "default": {
+                            "path": "ERC20/IERC20.sol/IERC20.json",
+                            "build_id": "e3f1aa144ecd1817e8ad4e54af065d1d"
+                        }
+                    }
+                }
+            },
+            "seenByCompiler": true
+        },
+        "lib/openzeppelin-contracts/contracts/utils/Context.sol": {
+            "lastModificationDate": 1753802009651,
+            "contentHash": "67bfbc07588eb8683b3fd8f6f909563e",
+            "sourceName": "lib/openzeppelin-contracts/contracts/utils/Context.sol",
+            "imports": [],
+            "versionRequirement": "^0.8.20",
+            "artifacts": {
+                "Context": {
+                    "0.8.29": {
+                        "default": {
+                            "path": "Context.sol/Context.json",
+                            "build_id": "1f5d814667193bbe18aa6d674415c3eb"
+                        }
+                    }
+                }
+            },
+            "seenByCompiler": true
+        },
+        "lib/openzeppelin-contracts/contracts/utils/Panic.sol": {
+            "lastModificationDate": 1753802009678,
+            "contentHash": "2133dc13536b4a6a98131e431fac59e1",
+            "sourceName": "lib/openzeppelin-contracts/contracts/utils/Panic.sol",
+            "imports": [],
+            "versionRequirement": "^0.8.20",
+            "artifacts": {
+                "Panic": {
+                    "0.8.29": {
+                        "default": {
+                            "path": "Panic.sol/Panic.json",
+                            "build_id": "e3f1aa144ecd1817e8ad4e54af065d1d"
+                        }
+                    }
+                }
+            },
+            "seenByCompiler": true
+        },
+        "lib/openzeppelin-contracts/contracts/utils/ReentrancyGuard.sol": {
+            "lastModificationDate": 1753896926132,
+            "contentHash": "190613e556d509d9e9a0ea43dc5d891d",
+            "sourceName": "lib/openzeppelin-contracts/contracts/utils/ReentrancyGuard.sol",
+            "imports": [],
+            "versionRequirement": "^0.8.20",
+            "artifacts": {
+                "ReentrancyGuard": {
+                    "0.8.28": {
+                        "default": {
+                            "path": "ReentrancyGuard.sol/ReentrancyGuard.json",
+                            "build_id": "1e31dc8d971d999b85154e58888d37ed"
+                        }
+                    },
+                    "0.8.29": {
+                        "default": {
+                            "path": "utils/ReentrancyGuard.sol/ReentrancyGuard.json",
+                            "build_id": "e3f1aa144ecd1817e8ad4e54af065d1d"
+                        }
+                    }
+                }
+            },
+            "seenByCompiler": true
+        },
+        "lib/openzeppelin-contracts/contracts/utils/Strings.sol": {
+            "lastModificationDate": 1753802009707,
+            "contentHash": "d8f70caf0e0c77dc908176ed44812fb7",
+            "sourceName": "lib/openzeppelin-contracts/contracts/utils/Strings.sol",
+            "imports": [
+                "lib/openzeppelin-contracts/contracts/utils/Panic.sol",
+                "lib/openzeppelin-contracts/contracts/utils/math/Math.sol",
+                "lib/openzeppelin-contracts/contracts/utils/math/SafeCast.sol",
+                "lib/openzeppelin-contracts/contracts/utils/math/SignedMath.sol"
+            ],
+            "versionRequirement": "^0.8.20",
+            "artifacts": {
+                "Strings": {
+                    "0.8.29": {
+                        "default": {
+                            "path": "Strings.sol/Strings.json",
+                            "build_id": "e3f1aa144ecd1817e8ad4e54af065d1d"
+                        }
+                    }
+                }
+            },
+            "seenByCompiler": true
+        },
+        "lib/openzeppelin-contracts/contracts/utils/math/Math.sol": {
+            "lastModificationDate": 1753802009866,
+            "contentHash": "5ec781e33d3a9ac91ffdc83d94420412",
+            "sourceName": "lib/openzeppelin-contracts/contracts/utils/math/Math.sol",
+            "imports": [
+                "lib/openzeppelin-contracts/contracts/utils/Panic.sol",
+                "lib/openzeppelin-contracts/contracts/utils/math/SafeCast.sol"
+            ],
+            "versionRequirement": "^0.8.20",
+            "artifacts": {
+                "Math": {
+                    "0.8.29": {
+                        "default": {
+                            "path": "Math.sol/Math.json",
+                            "build_id": "e3f1aa144ecd1817e8ad4e54af065d1d"
+                        }
+                    }
+                }
+            },
+            "seenByCompiler": true
+        },
+        "lib/openzeppelin-contracts/contracts/utils/math/SafeCast.sol": {
+            "lastModificationDate": 1753802009872,
+            "contentHash": "2adca1150f58fc6f3d1f0a0f22ee7cca",
+            "sourceName": "lib/openzeppelin-contracts/contracts/utils/math/SafeCast.sol",
+            "imports": [],
+            "versionRequirement": "^0.8.20",
+            "artifacts": {
+                "SafeCast": {
+                    "0.8.29": {
+                        "default": {
+                            "path": "SafeCast.sol/SafeCast.json",
+                            "build_id": "e3f1aa144ecd1817e8ad4e54af065d1d"
+                        }
+                    }
+                }
+            },
+            "seenByCompiler": true
+        },
+        "lib/openzeppelin-contracts/contracts/utils/math/SignedMath.sol": {
+            "lastModificationDate": 1753802009877,
+            "contentHash": "ae3528afb8bdb0a7dcfba5b115ee8074",
+            "sourceName": "lib/openzeppelin-contracts/contracts/utils/math/SignedMath.sol",
+            "imports": [
+                "lib/openzeppelin-contracts/contracts/utils/math/SafeCast.sol"
+            ],
+            "versionRequirement": "^0.8.20",
+            "artifacts": {
+                "SignedMath": {
+                    "0.8.29": {
+                        "default": {
+                            "path": "SignedMath.sol/SignedMath.json",
+                            "build_id": "e3f1aa144ecd1817e8ad4e54af065d1d"
+                        }
+                    }
+                }
+            },
+            "seenByCompiler": true
+        },
+        "script/DeployCoreContracts.s.sol": {
+            "lastModificationDate": 1754077951765,
+            "contentHash": "21226660a5df52d11dd64f98a1e27ffc",
+            "sourceName": "script/DeployCoreContracts.s.sol",
+            "imports": [
+                "lib/cross-chain-swap/contracts/interfaces/IBaseEscrow.sol",
+                "lib/cross-chain-swap/contracts/interfaces/IEscrowFactory.sol",
+                "lib/cross-chain-swap/contracts/libraries/TimelocksLib.sol",
+                "lib/cross-chain-swap/lib/solidity-utils/contracts/libraries/AddressLib.sol",
+                "lib/forge-std/src/Base.sol",
+                "lib/forge-std/src/Script.sol",
+                "lib/forge-std/src/StdChains.sol",
+                "lib/forge-std/src/StdCheats.sol",
+                "lib/forge-std/src/StdConstants.sol",
+                "lib/forge-std/src/StdJson.sol",
+                "lib/forge-std/src/StdMath.sol",
+                "lib/forge-std/src/StdStorage.sol",
+                "lib/forge-std/src/StdStyle.sol",
+                "lib/forge-std/src/StdUtils.sol",
+                "lib/forge-std/src/Vm.sol",
+                "lib/forge-std/src/console.sol",
+                "lib/forge-std/src/console2.sol",
+                "lib/forge-std/src/interfaces/IMulticall3.sol",
+                "lib/forge-std/src/safeconsole.sol",
+                "lib/openzeppelin-contracts/contracts/access/Ownable.sol",
+                "lib/openzeppelin-contracts/contracts/utils/Context.sol",
+                "src/BridgeUtils.sol",
+                "src/CrossChainCore.sol",
+                "src/PartialFills.sol"
+            ],
+            "versionRequirement": "^0.8.19",
+            "artifacts": {
+                "DeployCoreContracts": {
+                    "0.8.29": {
+                        "default": {
+                            "path": "DeployCoreContracts.s.sol/DeployCoreContracts.json",
+                            "build_id": "1f5d814667193bbe18aa6d674415c3eb"
+                        }
+                    }
+                }
+            },
+            "seenByCompiler": true
+        },
+        "src/BridgeUtils.sol": {
+            "lastModificationDate": 1754077928973,
+            "contentHash": "db12e86b637369911495acea6e7e59aa",
+            "sourceName": "src/BridgeUtils.sol",
+            "imports": [],
+            "versionRequirement": "^0.8.19",
+            "artifacts": {
+                "BridgeUtils": {
+                    "0.8.29": {
+                        "default": {
+                            "path": "BridgeUtils.sol/BridgeUtils.json",
+                            "build_id": "1f5d814667193bbe18aa6d674415c3eb"
+                        }
+                    }
+                }
+            },
+            "seenByCompiler": true
+        },
+        "src/CrossChainCore.sol": {
+            "lastModificationDate": 1754077903881,
+            "contentHash": "3700ae94a15c5834419ac3ae8615f2d0",
+            "sourceName": "src/CrossChainCore.sol",
+            "imports": [
+                "lib/cross-chain-swap/contracts/interfaces/IBaseEscrow.sol",
+                "lib/cross-chain-swap/contracts/interfaces/IEscrowFactory.sol",
+                "lib/cross-chain-swap/contracts/libraries/TimelocksLib.sol",
+                "lib/cross-chain-swap/lib/solidity-utils/contracts/libraries/AddressLib.sol",
+                "lib/openzeppelin-contracts/contracts/access/Ownable.sol",
+                "lib/openzeppelin-contracts/contracts/utils/Context.sol"
+            ],
+            "versionRequirement": "^0.8.19",
+            "artifacts": {
+                "CrossChainCore": {
+                    "0.8.29": {
+                        "default": {
+                            "path": "CrossChainCore.sol/CrossChainCore.json",
+                            "build_id": "1f5d814667193bbe18aa6d674415c3eb"
+                        }
+                    }
+                }
+            },
+            "seenByCompiler": true
+        },
+        "src/CrossChainResolver.sol": {
+            "lastModificationDate": 1754077702025,
+            "contentHash": "ccee2f1eb03fbd9a5b0dbeb6ddb228e2",
+            "sourceName": "src/CrossChainResolver.sol",
+            "imports": [
+                "lib/cross-chain-swap/contracts/interfaces/IBaseEscrow.sol",
+                "lib/cross-chain-swap/contracts/interfaces/IEscrowFactory.sol",
+                "lib/cross-chain-swap/contracts/libraries/TimelocksLib.sol",
+                "lib/cross-chain-swap/lib/solidity-utils/contracts/libraries/AddressLib.sol",
+                "lib/openzeppelin-contracts/contracts/access/Ownable.sol",
+                "lib/openzeppelin-contracts/contracts/utils/Context.sol"
+            ],
+            "versionRequirement": "^0.8.19",
+            "artifacts": {
+                "CrossChainResolver": {
+                    "0.8.29": {
+                        "default": {
+                            "path": "CrossChainResolver.sol/CrossChainResolver.json",
+                            "build_id": "1f5d814667193bbe18aa6d674415c3eb"
+                        }
+                    }
+                }
+            },
+            "seenByCompiler": true
+        },
+        "src/PartialFills.sol": {
+            "lastModificationDate": 1754077916160,
+            "contentHash": "b49a2b8fd4714bcc829783e353cc2658",
+            "sourceName": "src/PartialFills.sol",
+            "imports": [],
+            "versionRequirement": "^0.8.19",
+            "artifacts": {
+                "PartialFills": {
+                    "0.8.29": {
+                        "default": {
+                            "path": "PartialFills.sol/PartialFills.json",
+                            "build_id": "1f5d814667193bbe18aa6d674415c3eb"
+                        }
+                    }
+                }
+            },
+            "seenByCompiler": true
+        }
+    },
+    "builds": [
+        "1e31dc8d971d999b85154e58888d37ed",
+        "1f5d814667193bbe18aa6d674415c3eb",
+        "e3f1aa144ecd1817e8ad4e54af065d1d"
+    ],
+    "profiles": {
+        "default": {
+            "solc": {
+                "optimizer": {
+                    "enabled": false,
+                    "runs": 200
+                },
+                "metadata": {
+                    "useLiteralContent": false,
+                    "bytecodeHash": "ipfs",
+                    "appendCBOR": true
+                },
+                "outputSelection": {
+                    "*": {
+                        "*": [
+                            "abi",
+                            "evm.bytecode.object",
+                            "evm.bytecode.sourceMap",
+                            "evm.bytecode.linkReferences",
+                            "evm.deployedBytecode.object",
+                            "evm.deployedBytecode.sourceMap",
+                            "evm.deployedBytecode.linkReferences",
+                            "evm.deployedBytecode.immutableReferences",
+                            "evm.methodIdentifiers",
+                            "metadata"
+                        ]
+                    }
+                },
+                "evmVersion": "cancun",
+                "viaIR": false,
+                "libraries": {}
+            },
+            "vyper": {
+                "evmVersion": "cancun",
+                "outputSelection": {
+                    "*": {
+                        "*": [
+                            "abi",
+                            "evm.bytecode",
+                            "evm.deployedBytecode"
+                        ]
+                    }
+                }
+            }
+        }
+    }
+}