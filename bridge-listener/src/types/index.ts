--- conflicted
+++ resolved
@@ -54,16 +54,13 @@
   nearAccountId: string;
   nearPrivateKey: string;
   inchEscrowFactory: string;
-<<<<<<< HEAD
   tronConfig?: {
     privateKey: string;
     fullHost: string;
     bridgeContract: string;
     chainId: string;
   };
-=======
   crossChainResolverAddress: string; // Notre contrat déployé
->>>>>>> 88b2cb9c
 }
 
 export interface SwapRequest {
