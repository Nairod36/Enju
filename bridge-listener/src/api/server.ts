import express from 'express';
import cors from 'cors';
import { BridgeResolver } from '../services/bridge-resolver';
import { PriceOracle } from '../services/price-oracle';
import { ResolverConfig, SwapRequest } from '../types';

export class BridgeAPI {
  private app: express.Application;
  private resolver: BridgeResolver;
  private priceOracle: PriceOracle;
  private server: any;

  // Helper function to safely serialize data with BigInt values
  private safeBigIntStringify(obj: any): any {
    return JSON.parse(JSON.stringify(obj, (key, value) => {
      if (typeof value === 'bigint') {
        return value.toString();
      }
      return value;
    }));
  }

  constructor(private config: ResolverConfig, private port: number) {
    this.app = express();
    this.resolver = new BridgeResolver(config);
    this.priceOracle = new PriceOracle();
    this.setupMiddleware();
    this.setupRoutes();
    this.setupEventHandlers();
  }

  private setupMiddleware(): void {
    this.app.use(cors());
    this.app.use(express.json());
<<<<<<< HEAD
    
    // Custom JSON serialization to handle BigInt values
    this.app.set('json replacer', (key: string, value: any) => {
      if (typeof value === 'bigint') {
        return value.toString();
      }
      return value;
    });
    
=======

>>>>>>> 88b2cb9c
    // Request logging
    this.app.use((req, res, next) => {
      console.log(`${new Date().toISOString()} - ${req.method} ${req.path}`);
      next();
    });
  }

  private setupRoutes(): void {
    // Health check
    this.app.get('/health', (req, res) => {
      res.json({
        status: 'healthy',
        timestamp: Date.now(),
        resolver: this.resolver.getStatus()
      });
    });

    // Get all bridges
    this.app.get('/bridges', (req, res) => {
      try {
        const bridges = this.resolver.getAllBridges();
        const safeBridges = this.safeBigIntStringify(bridges);
        res.json({
          success: true,
          data: safeBridges,
          count: safeBridges.length
        });
      } catch (error) {
        console.error('Error in /bridges endpoint:', error);
        res.status(500).json({
          success: false,
          error: error instanceof Error ? error.message : 'Unknown error'
        });
      }
    });

    // Get active bridges
    this.app.get('/bridges/active', (req, res) => {
      try {
        const bridges = this.resolver.getActiveBridges();
        const safeBridges = this.safeBigIntStringify(bridges);
        res.json({
          success: true,
          data: safeBridges,
          count: safeBridges.length
        });
      } catch (error) {
        console.error('Error in /bridges/active endpoint:', error);
        res.status(500).json({
          success: false,
          error: error instanceof Error ? error.message : 'Unknown error'
        });
      }
    });

    // Get specific bridge
    this.app.get('/bridges/:bridgeId', (req, res) => {
      try {
        const bridge = this.resolver.getBridge(req.params.bridgeId);
        if (!bridge) {
          return res.status(404).json({
            success: false,
            error: 'Bridge not found'
          });
        }
<<<<<<< HEAD
        
        const safeBridge = this.safeBigIntStringify(bridge);
=======

>>>>>>> 88b2cb9c
        res.json({
          success: true,
          data: safeBridge
        });
      } catch (error) {
        console.error('Error in /bridges/:bridgeId endpoint:', error);
        res.status(500).json({
          success: false,
          error: error instanceof Error ? error.message : 'Unknown error'
        });
      }
    });

    // Initiate bridge manually
    this.app.post('/bridges/initiate', async (req, res) => {
      try {
        const request: SwapRequest = req.body;
        console.log('🚀 Bridge initiate request:', JSON.stringify(request, null, 2));

        // Validate request
        if (!request.type || !request.amount || !request.hashlock || !request.timelock || !request.ethRecipient || !request.nearAccount) {
          console.log('❌ Validation failed - missing fields:', {
            type: !!request.type,
            amount: !!request.amount,
            hashlock: !!request.hashlock,
            timelock: !!request.timelock,
            ethRecipient: !!request.ethRecipient,
            nearAccount: !!request.nearAccount
          });
          return res.status(400).json({
            success: false,
            error: 'Missing required fields: type, amount, hashlock, timelock, ethRecipient, nearAccount'
          });
        }

        console.log('✅ Validation passed, initiating bridge...');
        const bridgeId = await this.resolver.initiateBridge(request);
        console.log('✅ Bridge initiated successfully:', bridgeId);

        res.json({
          success: true,
          data: {
            bridgeId,
            message: 'Bridge initiated successfully'
          }
        });
      } catch (error) {
        console.error('❌ Bridge initiate error:', error);
        console.error('❌ Error stack:', error instanceof Error ? error.stack : 'No stack');
        res.status(500).json({
          success: false,
          error: error instanceof Error ? error.message : 'Unknown error'
        });
      }
    });

    // Complete bridge manually
    this.app.post('/bridges/:bridgeId/complete', async (req, res) => {
      try {
        const { secret } = req.body;

        if (!secret) {
          return res.status(400).json({
            success: false,
            error: 'Secret is required'
          });
        }

        await this.resolver.completeBridge(req.params.bridgeId, secret);

        res.json({
          success: true,
          message: 'Bridge completed successfully'
        });
      } catch (error) {
        res.status(500).json({
          success: false,
          error: error instanceof Error ? error.message : 'Unknown error'
        });
      }
    });

    // Create NEAR HTLC directly
    this.app.post('/bridges/create-near-htlc', async (req, res) => {
      try {
        const { receiver, hashlock, timelock, ethAddress, amount } = req.body;

        if (!receiver || !hashlock || !timelock || !ethAddress || !amount) {
          return res.status(400).json({
            success: false,
            error: 'Missing required fields: receiver, hashlock, timelock, ethAddress, amount'
          });
        }

        console.log('🚀 Creating NEAR HTLC via API:', { receiver, hashlock, timelock, ethAddress, amount });

        // Create NEAR HTLC using the resolver's NEAR client
        const contractId = await this.resolver.getNearListener().createCrossChainHTLC({
          receiver,
          hashlock,
          timelock,
          ethAddress,
          amount
        });

        res.json({
          success: true,
          data: {
            contractId,
            txHash: `near_tx_${Date.now()}`,
            message: 'NEAR HTLC created successfully'
          }
        });
      } catch (error) {
        console.error('❌ NEAR HTLC creation failed:', error);
        res.status(500).json({
          success: false,
          error: error instanceof Error ? error.message : 'Unknown error'
        });
      }
    });

    // Get resolver status
    this.app.get('/status', (req, res) => {
      res.json({
        success: true,
        data: this.resolver.getStatus()
      });
    });

    // Test endpoint for debugging
    this.app.post('/test-bridge', (req, res) => {
      console.log('🧪 Test bridge request:', JSON.stringify(req.body, null, 2));
      res.json({
        success: true,
        message: 'Test successful',
        received: req.body
      });
    });

    // Register secret for relayer (ETH → TRON bridges)
    this.app.post('/register-secret', async (req, res) => {
      try {
        const { hashlock, secret } = req.body;
        
        if (!hashlock || !secret) {
          return res.status(400).json({
            success: false,
            error: 'Missing required fields: hashlock, secret'
          });
        }

        // Verify that the secret matches the hashlock
        const ethers = require('ethers');
        // Use SHA256 to match frontend (NEAR compatibility)
        const computedHashlock = ethers.sha256(secret);
        
        if (computedHashlock.toLowerCase() !== hashlock.toLowerCase()) {
          return res.status(400).json({
            success: false,
            error: 'Secret does not match the provided hashlock'
          });
        }

        // Register the secret in the resolver
        this.resolver.registerSecret(hashlock, secret);
        
        res.json({
          success: true,
          message: 'Secret registered successfully for relayer processing'
        });
      } catch (error) {
        res.status(500).json({
          success: false,
          error: error instanceof Error ? error.message : 'Unknown error'
        });
      }
    });

    // ===== PRICE ORACLE ENDPOINTS =====

    // Get current prices
    this.app.get('/api/prices', async (req, res) => {
      try {
        const prices = await this.priceOracle.getCurrentPrices();
        res.json(prices);
      } catch (error) {
        console.error('Price fetch error:', error);
        res.status(500).json({
          success: false,
          error: error instanceof Error ? error.message : 'Failed to fetch prices'
        });
      }
    });

    // Convert amount between chains
    this.app.post('/api/convert', async (req, res) => {
      try {
        const { amount, fromChain, toChain } = req.body;

        if (!amount || !fromChain || !toChain) {
          return res.status(400).json({
            success: false,
            error: 'Missing required fields: amount, fromChain, toChain'
          });
        }

        let convertedAmount: string;
        let exchangeRate: number;

        // Same chain conversion
        if (fromChain === toChain) {
          convertedAmount = amount;
          exchangeRate = 1;
        } else {
          // Cross-chain conversions
          if (fromChain === 'ethereum' && toChain === 'near') {
            convertedAmount = await this.priceOracle.convertEthToNear(amount);
            const prices = await this.priceOracle.getCurrentPrices();
            exchangeRate = prices.ethToNear;
          } else if (fromChain === 'near' && toChain === 'ethereum') {
            convertedAmount = await this.priceOracle.convertNearToEth(amount);
            const prices = await this.priceOracle.getCurrentPrices();
            exchangeRate = prices.nearToEth;
          } else if (fromChain === 'ethereum' && toChain === 'tron') {
            convertedAmount = await this.priceOracle.convertEthToTrx(amount);
            const prices = await this.priceOracle.getCurrentPrices();
            exchangeRate = prices.ethToTrx;
          } else if (fromChain === 'tron' && toChain === 'ethereum') {
            convertedAmount = await this.priceOracle.convertTrxToEth(amount);
            const prices = await this.priceOracle.getCurrentPrices();
            exchangeRate = prices.trxToEth;
          } else {
            return res.status(400).json({
              success: false,
              error: `Conversion not supported: ${fromChain} → ${toChain}`
            });
          }
        }

        res.json({
          success: true,
          convertedAmount,
          exchangeRate,
          fromChain,
          toChain,
          originalAmount: amount
        });
      } catch (error) {
        console.error('Conversion error:', error);
        res.status(500).json({
          success: false,
          error: error instanceof Error ? error.message : 'Conversion failed'
        });
      }
    });

    // ===== MINT ETH ENDPOINT (FOR TESTING ON FORK) =====

    // Mint ETH to address (for hackathon/testing purposes)
    this.app.post('/api/mint-eth', async (req, res) => {
      try {
        const { address } = req.body;
        const amount = '0.1'; // Fixed amount of 0.1 ETH

        if (!address) {
          return res.status(400).json({
            success: false,
            error: 'Missing required field: address'
          });
        }

        // Validate address format
        if (!address.startsWith('0x') || address.length !== 42) {
          return res.status(400).json({
            success: false,
            error: 'Invalid Ethereum address format'
          });
        }

        console.log(`💰 Minting ${amount} ETH to ${address}...`);

        // Use the admin wallet to send ETH (from config)
        const { ethers } = require('ethers');
        const provider = new ethers.JsonRpcProvider(this.config.ethRpcUrl);

        // Use admin private key from config or fallback to default Anvil key
        const adminPrivateKey = this.config.ethAdminPrivateKey ||
          '0xac0974bec39a17e36ba4a6b4d238ff944bacb478cbed5efcae784d7bf4f2ff80';

        const adminWallet = new ethers.Wallet(adminPrivateKey, provider);

        // Check admin balance first
        const adminBalance = await provider.getBalance(adminWallet.address);
        const amountWei = ethers.parseEther(amount);

        if (adminBalance < amountWei) {
          return res.status(400).json({
            success: false,
            error: `Insufficient admin balance. Admin has ${ethers.formatEther(adminBalance)} ETH, needs ${amount} ETH`
          });
        }

        // Send ETH to the user
        const tx = await adminWallet.sendTransaction({
          to: address,
          value: amountWei,
          gasLimit: 21000
        });

        console.log(`📋 Mint transaction sent: ${tx.hash}`);

        // Wait for confirmation
        const receipt = await tx.wait();

        if (!receipt) {
          throw new Error('Transaction receipt is null');
        }

        console.log(`✅ Successfully minted ${amount} ETH to ${address}`);
        console.log(`📋 Transaction confirmed in block ${receipt.blockNumber}`);

        res.json({
          success: true,
          data: {
            txHash: tx.hash,
            blockNumber: receipt.blockNumber,
            amount: `${amount} ETH`,
            recipient: address,
            gasUsed: receipt.gasUsed.toString(),
            adminAddress: adminWallet.address
          },
          message: `Successfully minted ${amount} ETH to ${address}`
        });

      } catch (error) {
        console.error('❌ Mint ETH error:', error);
        res.status(500).json({
          success: false,
          error: error instanceof Error ? error.message : 'Mint failed'
        });
      }
    });

    // ===== WALLET INFO ENDPOINTS =====

    // Get ETH balance of an address
    this.app.get('/api/balance/:address', async (req, res) => {
      try {
        const { address } = req.params;

        if (!address.startsWith('0x') || address.length !== 42) {
          return res.status(400).json({
            success: false,
            error: 'Invalid Ethereum address format'
          });
        }

        const { ethers } = require('ethers');
        const provider = new ethers.JsonRpcProvider(this.config.ethRpcUrl);

        const balance = await provider.getBalance(address);
        const balanceInEth = ethers.formatEther(balance);

        res.json({
          success: true,
          data: {
            address,
            balance: balanceInEth,
            balanceWei: balance.toString()
          }
        });

      } catch (error) {
        console.error('❌ Balance fetch error:', error);
        res.status(500).json({
          success: false,
          error: error instanceof Error ? error.message : 'Failed to fetch balance'
        });
      }
    });

    // Get transaction history for debugging (bridge transactions)
    this.app.get('/api/transactions/:address', async (req, res) => {
      try {
        const { address } = req.params;

        // Get bridge transactions involving this address
        const bridges = this.resolver.getAllBridges().filter(bridge =>
          bridge.ethRecipient === address ||
          bridge.nearAccount === address ||
          (bridge as any).user === address
        );

        // Sort by creation date (newest first)
        bridges.sort((a, b) => b.createdAt - a.createdAt);

        res.json({
          success: true,
          data: {
            address,
            transactionCount: bridges.length,
            transactions: bridges.map(bridge => ({
              id: bridge.id,
              type: bridge.type,
              status: bridge.status,
              amount: bridge.amount,
              ethTxHash: bridge.ethTxHash,
              nearTxHash: bridge.nearTxHash,
              contractId: bridge.contractId,
              escrowAddress: bridge.escrowAddress,
              createdAt: new Date(bridge.createdAt).toISOString(),
              completedAt: bridge.completedAt ? new Date(bridge.completedAt).toISOString() : null
            }))
          }
        });

      } catch (error) {
        console.error('❌ Transaction history error:', error);
        res.status(500).json({
          success: false,
          error: error instanceof Error ? error.message : 'Failed to fetch transaction history'
        });
      }
    });

    // WebSocket-like endpoint for real-time updates
    this.app.get('/events', (req, res) => {
      // Set headers for Server-Sent Events
      res.writeHead(200, {
        'Content-Type': 'text/event-stream',
        'Cache-Control': 'no-cache',
        'Connection': 'keep-alive',
        'Access-Control-Allow-Origin': '*',
      });

      // Send initial connection message
      res.write(`data: ${JSON.stringify({ type: 'connected', timestamp: Date.now() })}\\n\\n`);

      // Set up event listeners
      const onBridgeCreated = (bridge: any) => {
        const safeBridge = this.safeBigIntStringify(bridge);
        res.write(`data: ${JSON.stringify({ type: 'bridgeCreated', data: safeBridge })}\\n\\n`);
      };

      const onBridgeCompleted = (bridge: any) => {
        const safeBridge = this.safeBigIntStringify(bridge);
        res.write(`data: ${JSON.stringify({ type: 'bridgeCompleted', data: safeBridge })}\\n\\n`);
      };

      this.resolver.on('bridgeCreated', onBridgeCreated);
      this.resolver.on('bridgeCompleted', onBridgeCompleted);

      // Clean up on client disconnect
      req.on('close', () => {
        this.resolver.removeListener('bridgeCreated', onBridgeCreated);
        this.resolver.removeListener('bridgeCompleted', onBridgeCompleted);
      });
    });

    // Error handling
    this.app.use((error: Error, req: express.Request, res: express.Response, next: express.NextFunction) => {
      console.error('API Error:', error);
      res.status(500).json({
        success: false,
        error: 'Internal server error'
      });
    });
  }

  private setupEventHandlers(): void {
    this.resolver.on('bridgeCreated', (bridge) => {
      console.log(`🌉 Bridge created: ${bridge.id} (${bridge.type})`);
    });

    this.resolver.on('bridgeCompleted', (bridge) => {
      console.log(`✅ Bridge completed: ${bridge.id} (${bridge.type})`);
    });
  }

  async start(): Promise<void> {
    console.log('🚀 Starting Bridge API...');

    // Initialize resolver
    await this.resolver.initialize();
    await this.resolver.start();

    // Start HTTP server
    this.server = this.app.listen(this.port, () => {
      console.log(`✅ Bridge API listening on port ${this.port}`);
      console.log(`📊 Health check: http://localhost:${this.port}/health`);
      console.log(`🌉 Bridges API: http://localhost:${this.port}/bridges`);
      console.log(`📡 Events stream: http://localhost:${this.port}/events`);
      const status = this.resolver.getStatus();
      if (status.tronEnabled) {
        console.log(`🔗 ETH ↔ TRON Resolver active`);
      }
    });
  }

  async stop(): Promise<void> {
    console.log('🛑 Stopping Bridge API...');

    if (this.server) {
      this.server.close();
    }

    await this.resolver.stop();
    
    console.log('✅ Bridge API stopped');
  }
}<|MERGE_RESOLUTION|>--- conflicted
+++ resolved
@@ -32,8 +32,7 @@
   private setupMiddleware(): void {
     this.app.use(cors());
     this.app.use(express.json());
-<<<<<<< HEAD
-    
+
     // Custom JSON serialization to handle BigInt values
     this.app.set('json replacer', (key: string, value: any) => {
       if (typeof value === 'bigint') {
@@ -41,10 +40,7 @@
       }
       return value;
     });
-    
-=======
-
->>>>>>> 88b2cb9c
+
     // Request logging
     this.app.use((req, res, next) => {
       console.log(`${new Date().toISOString()} - ${req.method} ${req.path}`);
@@ -110,12 +106,8 @@
             error: 'Bridge not found'
           });
         }
-<<<<<<< HEAD
-        
+
         const safeBridge = this.safeBigIntStringify(bridge);
-=======
-
->>>>>>> 88b2cb9c
         res.json({
           success: true,
           data: safeBridge
@@ -260,7 +252,7 @@
     this.app.post('/register-secret', async (req, res) => {
       try {
         const { hashlock, secret } = req.body;
-        
+
         if (!hashlock || !secret) {
           return res.status(400).json({
             success: false,
@@ -272,7 +264,7 @@
         const ethers = require('ethers');
         // Use SHA256 to match frontend (NEAR compatibility)
         const computedHashlock = ethers.sha256(secret);
-        
+
         if (computedHashlock.toLowerCase() !== hashlock.toLowerCase()) {
           return res.status(400).json({
             success: false,
@@ -282,7 +274,7 @@
 
         // Register the secret in the resolver
         this.resolver.registerSecret(hashlock, secret);
-        
+
         res.json({
           success: true,
           message: 'Secret registered successfully for relayer processing'
@@ -624,7 +616,7 @@
     }
 
     await this.resolver.stop();
-    
+
     console.log('✅ Bridge API stopped');
   }
 }