--- conflicted
+++ resolved
@@ -91,7 +91,7 @@
 
   const islandRef = useRef<FloatingIslandRef>(null);
 
-<<<<<<< HEAD
+
   // Fonction helper pour augmenter l'expérience utilisateur
   const levelUpUser = async (experienceGain: number) => {
     if (!address || !isAuthenticated) {
@@ -197,8 +197,6 @@
   const [toChain, setToChain] = useState<"ethereum" | "near">("near");
   const [nearAccount, setNearAccount] = useState("");
   const [currentSwapHash, setCurrentSwapHash] = useState<string | null>(null);
-=======
->>>>>>> 91a54423
   const [userIslandData, setUserIslandData] = useState<any>(null);
 
   const [isInitialized, setIsInitialized] = useState(false);
@@ -227,8 +225,7 @@
     isLoading: islandsLoading,
   } = useIslands();
 
-<<<<<<< HEAD
-=======
+
   // Vérifier le statut utilisateur pour détecter les nouveaux utilisateurs
   const checkUserStatus = async () => {
     if (!address || hasCheckedUserStatus) return;
@@ -256,7 +253,6 @@
       setHasCheckedUserStatus(true);
     }
   };
->>>>>>> 91a54423
 
   useEffect(() => {
     const initializeUserIsland = async () => {
@@ -732,7 +728,6 @@
                     }, 2000);
                   }}
                 />
-<<<<<<< HEAD
               ) : (
                 <CompactSwap 
                   onSwapSuccess={async (txHash) => {
@@ -750,9 +745,8 @@
                   }}
                 />
               )}
-=======
+
               </div>
->>>>>>> 91a54423
             </div>
           ) : (
             <CompactSwap />
