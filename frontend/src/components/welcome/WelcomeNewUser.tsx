import React, { useState } from "react";
import { useAccount, useSignMessage } from 'wagmi';
import { Button } from "../ui/button";
import { Input } from "../ui/input";
import { Label } from "../ui/label";
import { Sparkles, MapPin, X, TreePine, User, Edit3, Info } from "lucide-react";
import { DualWalletButton } from '../DualWalletButton';

interface WelcomeNewUserProps {
  onDismiss: () => void;
  userName?: string;
  islandName?: string;
  treeCount?: number;
  bridgeCount?: number;
  memberSince?: string;
}

export const WelcomeNewUser: React.FC<WelcomeNewUserProps> = ({
  onDismiss,
  userName,
  islandName = "Your First Island",
  treeCount = 0,
  bridgeCount = 0,
  memberSince,
}) => {
  const { address, isConnected } = useAccount();
  const { signMessage } = useSignMessage();
  const [username, setUsername] = useState('');
  const [isCreatingUsername, setIsCreatingUsername] = useState(false);
  const [showAuthInfo, setShowAuthInfo] = useState(false);

  const handleCreateUsername = async () => {
    if (!username.trim() || !address) return;

    setIsCreatingUsername(true);
    try {
      // Message à signer pour prouver la propriété du wallet
      const message = `Enju - Création de pseudo: ${username.trim()}\\nAdresse: ${address}\\nTimestamp: ${Date.now()}`;
      
      // Signer le message (optionnel mais recommandé)
      const signature = await signMessage({ message });

      // Appeler l'API backend
      const response = await fetch('http://localhost:3001/api/v1/auth/connect', {
        method: 'POST',
        headers: {
          'Content-Type': 'application/json',
        },
        body: JSON.stringify({
          address,
          signature,
          message,
        }),
      });

      if (response.ok) {
        // Mettre à jour le username
        const updateResponse = await fetch('http://localhost:3001/api/v1/auth/update-username', {
          method: 'POST',
          headers: {
            'Content-Type': 'application/json',
          },
          body: JSON.stringify({
            address,
            username: username.trim(),
            signature,
            message: `Enju - Mise à jour pseudo: ${username.trim()}\\nAdresse: ${address}\\nTimestamp: ${Date.now()}`,
          }),
        });

        if (updateResponse.ok) {
          alert('Pseudo créé avec succès!');
          setUsername('');
          // Recharger la page pour mettre à jour le statut utilisateur
          window.location.reload();
        } else {
          const error = await updateResponse.json();
          alert(`Erreur: ${error.message || 'Impossible de créer le pseudo'}`);
        }
      }
    } catch (error) {
      console.error('Erreur lors de la création du pseudo:', error);
      alert('Erreur lors de la signature ou de la création du pseudo');
    } finally {
      setIsCreatingUsername(false);
    }
  };

  // Si pas connecté, afficher la connexion wallet
  if (!isConnected) {
    return (
      <div className="fixed inset-0 bg-black/30 backdrop-blur-sm z-50 flex items-center justify-center p-4">
        <div className="bg-white rounded-2xl shadow-2xl border border-gray-200 max-w-lg w-full overflow-hidden">
          {/* Header */}
          <div className="bg-white border-b border-gray-200">
            <div className="px-8 py-6">
              <div className="flex items-center justify-between">
                <div>
                  <h1 className="text-2xl font-bold text-gray-900 flex items-center gap-2">
                    <User className="h-6 w-6 text-emerald-600" />
                    Bienvenue sur Enju
                  </h1>
                  <p className="text-sm text-gray-500 mt-1">
                    Connectez votre wallet pour commencer votre aventure DeFi
                  </p>
                </div>
                <button
                  onClick={onDismiss}
                  className="p-2 hover:bg-gray-100 rounded-full transition-colors"
                >
                  <X className="w-5 h-5 text-gray-400" />
                </button>
              </div>
            </div>
          </div>

          {/* Content */}
          <div className="p-8">
            <div className="flex justify-center mb-6">
              <DualWalletButton />
            </div>
            
            <div className="flex items-center justify-center gap-2 text-sm text-gray-500">
              <Info className="h-4 w-4" />
              <span>
                Vous devrez signer 2 fois: une fois pour vous connecter, une fois pour prouver votre identité
              </span>
            </div>
          </div>
        </div>
      </div>
    );
  }

  // Si connecté, afficher la création de pseudo
  return (
    <div className="fixed inset-0 bg-black/30 backdrop-blur-sm z-50 flex items-center justify-center p-4">
      <div className="bg-white rounded-2xl shadow-2xl border border-gray-200 max-w-lg w-full overflow-hidden">
        {/* Header */}
        <div className="bg-white border-b border-gray-200">
          <div className="px-8 py-6">
            <div className="flex items-center justify-between">
              <div>
                <h1 className="text-2xl font-bold text-gray-900 flex items-center gap-2">
                  <Edit3 className="h-6 w-6 text-emerald-600" />
                  Créer votre pseudo
                </h1>
                <p className="text-sm text-gray-500 mt-1">
                  Choisissez un nom d'utilisateur unique pour votre profil
                </p>
              </div>
              <button
                onClick={onDismiss}
                className="p-2 hover:bg-gray-100 rounded-full transition-colors"
              >
                <X className="w-5 h-5 text-gray-400" />
              </button>
            </div>
          </div>
        </div>

        {/* Content */}
        <div className="p-8">
          <div className="space-y-4">
            {/* Pseudo Input */}
            <div className="space-y-2">
              <Label htmlFor="username">Pseudo</Label>
              <Input
                id="username"
                type="text"
                placeholder="Entrez votre pseudo..."
                value={username}
                onChange={(e) => setUsername(e.target.value)}
                className="border-emerald-200 focus:border-emerald-500"
                minLength={3}
                maxLength={20}
              />
              <p className="text-xs text-gray-500">
                Minimum 3 caractères, doit être unique
              </p>
            </div>

            {/* Create Button */}
            <Button
              onClick={handleCreateUsername}
              disabled={!username.trim() || username.trim().length < 3 || isCreatingUsername}
              className="w-full bg-emerald-600 hover:bg-emerald-700"
            >
              {isCreatingUsername ? 'Création...' : 'Créer mon pseudo'}
            </Button>

            {/* Auth Info Toggle */}
            <div className="text-center">
              <Button
                variant="ghost"
                size="sm"
                onClick={() => setShowAuthInfo(!showAuthInfo)}
                className="text-gray-500 hover:text-gray-700"
              >
                <Info className="h-4 w-4 mr-1" />
                Pourquoi 2 signatures ?
              </Button>
            </div>

<<<<<<< HEAD
            {/* Island Stats Preview */}
            <div className="bg-gray-50 border border-gray-200 rounded-xl p-4">
              <h3 className="text-sm font-semibold text-gray-900 mb-3">
                Island Properties
              </h3>
              <div className="space-y-2">
                <div className="flex items-center justify-between">
                  <span className="text-sm font-medium text-gray-600">
                    Trees Planted
                  </span>
                  <span className="text-sm font-bold text-emerald-600">{treeCount}</span>
                </div>
                <div className="flex items-center justify-between">
                  <span className="text-sm font-medium text-gray-600">
                    Bridges Completed
                  </span>
                  <span className="text-sm font-bold text-blue-600">{bridgeCount}</span>
                </div>
                <div className="flex items-center justify-between">
                  <span className="text-sm font-medium text-gray-600">
                    Member Since
                  </span>
                  <span className="text-sm text-gray-900">
                    {memberSince || new Date().toLocaleDateString("en-US", {
                      month: "short",
                      year: "numeric",
                    })}
                  </span>
                </div>
=======
            {/* Auth Info */}
            {showAuthInfo && (
              <div className="mt-4 p-4 bg-emerald-50 rounded-lg text-sm text-gray-700">
                <p className="font-medium text-emerald-800 mb-2">Authentification sécurisée :</p>
                <ul className="space-y-1 text-gray-600">
                  <li>• <strong>1ère signature</strong> : Connexion à l'application</li>
                  <li>• <strong>2ème signature</strong> : Preuve de propriété du wallet pour créer le pseudo</li>
                  <li>• Cela garantit que seul le propriétaire du wallet peut créer un pseudo</li>
                  <li>• Les signatures sont optionnelles mais recommandées pour la sécurité</li>
                </ul>
>>>>>>> 91a54423
              </div>
            )}

            {/* Wallet Address */}
            <div className="text-center text-sm text-gray-500">
              Wallet connecté: <code className="bg-gray-100 px-2 py-1 rounded">{address}</code>
            </div>
          </div>
        </div>
      </div>
    </div>
  );
};<|MERGE_RESOLUTION|>--- conflicted
+++ resolved
@@ -202,7 +202,7 @@
               </Button>
             </div>
 
-<<<<<<< HEAD
+
             {/* Island Stats Preview */}
             <div className="bg-gray-50 border border-gray-200 rounded-xl p-4">
               <h3 className="text-sm font-semibold text-gray-900 mb-3">
@@ -232,7 +232,7 @@
                     })}
                   </span>
                 </div>
-=======
+
             {/* Auth Info */}
             {showAuthInfo && (
               <div className="mt-4 p-4 bg-emerald-50 rounded-lg text-sm text-gray-700">
@@ -243,7 +243,7 @@
                   <li>• Cela garantit que seul le propriétaire du wallet peut créer un pseudo</li>
                   <li>• Les signatures sont optionnelles mais recommandées pour la sécurité</li>
                 </ul>
->>>>>>> 91a54423
+
               </div>
             )}
 
