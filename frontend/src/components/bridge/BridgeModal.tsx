--- conflicted
+++ resolved
@@ -214,99 +214,10 @@
 
   const startBridgeMonitoring = async () => {
     if (!bridgeData) return;
-<<<<<<< HEAD
-
-    try {
-      // Step 1: Generate secret and hashlock
-      addLog("🔑 Generating secret and hashlock...", "info");
-
-      // Simulate secret generation (in real app, this would come from the actual bridge)
-      const mockSecret = "0x" + Math.random().toString(16).substring(2, 66);
-      const mockHashlock = "0x" + Math.random().toString(16).substring(2, 66);
-      setSecret(mockSecret);
-      setHashlock(mockHashlock);
-
-      addLog(`🔒 Generated hashlock: ${mockHashlock}`, "success");
-      setCurrentStep(1);
-
-      // Step 2: Initiate bridge
-      await new Promise((resolve) => setTimeout(resolve, 1000));
-      addLog(
-        `🚀 Initiating ${bridgeData.fromChain.toUpperCase()} → ${bridgeData.toChain.toUpperCase()} bridge...`,
-        "info"
-      );
-      addLog(
-        `💰 Amount: ${
-          bridgeData.fromAmount
-        } ${bridgeData.fromChain.toUpperCase()}`,
-        "info"
-      );
-
-      if (bridgeData.nearAccount && bridgeData.toChain === 'near') {
-        addLog(`📧 NEAR Account: ${bridgeData.nearAccount}`, "info");
-      }
-      
-      if (bridgeData.toChain === 'tron') {
-        addLog(`🔗 TRON Network: Shasta Testnet`, "info");
-        addLog(`🤖 Auto-Relay: Bridge-listener will send TRX automatically`, "info");
-      }
-
-      // Step 3: Transaction confirmation
-      await new Promise((resolve) => setTimeout(resolve, 2000));
-      const mockTxHash = "0x" + Math.random().toString(16).substring(2, 66);
-      addLog(`📝 Transaction sent: ${mockTxHash}`, "info");
-      addLog("⏳ Waiting for confirmation...", "info");
-      setCurrentStep(2);
-
-      // Step 4: Create HTLC/Escrow or Auto-Relay
-      await new Promise((resolve) => setTimeout(resolve, 3000));
-      addLog("✅ Transaction confirmed!", "success");
-      
-      if (bridgeData.toChain === 'tron') {
-        addLog("🤖 Bridge-listener detected ETH transaction", "info");
-        addLog("💱 Converting ETH to TRX using market rates...", "info");
-        setCurrentStep(3);
-        
-        // Step 5: Auto-relay complete
-        await new Promise((resolve) => setTimeout(resolve, 2000));
-        addLog("📤 Sending TRX automatically to your wallet...", "info");
-        await new Promise((resolve) => setTimeout(resolve, 3000));
-        addLog("✅ TRX sent successfully!", "success");
-        addLog("🔐 ETH escrow completed automatically", "success");
-      } else {
-        addLog("🔄 Creating cross-chain contract...", "info");
-        setCurrentStep(3);
-        
-        // Step 5: Complete bridge
-        await new Promise((resolve) => setTimeout(resolve, 2000));
-        const mockBridgeId = `bridge_${Math.random()
-          .toString(16)
-          .substring(2, 10)}`;
-        setBridgeId(mockBridgeId);
-        addLog(`📦 Bridge created: ${mockBridgeId}`, "success");
-        addLog("🚀 Auto-completing bridge...", "info");
-        await new Promise((resolve) => setTimeout(resolve, 3000));
-      }
-
-      addLog("🎯 Bridge completed successfully!", "success");
-      addLog(
-        `✅ ${
-          bridgeData.fromAmount
-        } ${bridgeData.fromChain.toUpperCase()} → ${bridgeData.toChain.toUpperCase()} transfer complete`,
-        "success"
-      );
-
-      setCurrentStep(4);
-      setStatus("success");
-    } catch (error) {
-      addLog(`❌ Bridge failed: ${error}`, "error");
-      setStatus("error");
-=======
     
     // Clear any existing interval
     if (monitoringInterval) {
       clearInterval(monitoringInterval);
->>>>>>> ac145b5a
     }
     
     // Monitor bridge status every 5 seconds
