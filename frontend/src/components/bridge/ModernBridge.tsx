import React, { useState, useEffect, useRef } from "react";
import { Card, CardContent } from "@/components/ui/card";
import { Button } from "@/components/ui/button";
import {
  ArrowRightLeft,
  ChevronDown,
  Zap,
  Shield,
  Clock,
  TrendingUp,
} from "lucide-react";
import { BridgeModal } from "./BridgeModal";
import { useAccount } from "wagmi";
import { useWalletSelector } from "@near-wallet-selector/react-hook";
import { ethers } from "ethers";
import { BRIDGE_CONFIG } from "@/config/networks";
import { useConversion } from "@/hooks/usePriceOracle";
import { useTronWallet } from "@/hooks/useTronWallet";

interface ModernBridgeProps {
  onBridgeSuccess?: (bridgeData: any) => void;
}

interface BridgeStats {
  totalVolume: string;
  totalTransactions: number;
  avgTime: string;
  successRate: string;
}

const chainLogos = {
  ethereum: "🔷",
  near: "🔺",
  tron: "🔴",
};

const chainNames = {
  ethereum: "Ethereum",
  near: "NEAR Protocol",
  tron: "TRON",
};

export function ModernBridge({ onBridgeSuccess }: ModernBridgeProps) {
  // Utility function to safely format amount
  const formatAmount = (amount: any): number => {
    if (!amount) return 0;
    try {
      if (typeof amount === "string" && amount.includes(".")) {
        return parseFloat(amount);
      } else {
        return parseFloat(ethers.utils.formatEther(amount));
      }
    } catch (error) {
      return parseFloat(amount.toString()) || 0;
    }
  };

  const { address, isConnected } = useAccount();
  const { signedAccountId: nearAccountId, callFunction } = useWalletSelector();
  const nearConnected = !!nearAccountId;

  // TRON wallet connection
  const {
    address: tronAddress,
    isConnected: tronConnected,
    callContract: callTronContract,
    tronWeb,
  } = useTronWallet();

  const [fromAmount, setFromAmount] = useState("");
  const [fromChain, setFromChain] = useState<"ethereum" | "near" | "tron">(
    "ethereum"
  );
  const [toChain, setToChain] = useState<"ethereum" | "near" | "tron">("tron");

  // Use price oracle for real-time conversion
  const conversion = useConversion(fromAmount, fromChain, toChain);
  // Remove nearAccount state as it will come from wallet
  const [isModalOpen, setIsModalOpen] = useState(false);
  const [bridgeData, setBridgeData] = useState(null);
  const bridgeLogsRef = useRef<string[]>([]);
  const [isLoading, setIsLoading] = useState(false);
  const [currentSwapId, setCurrentSwapId] = useState<string | null>(null);
  const [showPartialFills, setShowPartialFills] = useState(true); // Visible par défaut
  const [stats, setStats] = useState<BridgeStats>({
    totalVolume: "0",
    totalTransactions: 0,
    avgTime: "0",
    successRate: "0",
  });

  // Load bridge stats
  useEffect(() => {
    loadBridgeStats();
  }, []);

  // Real-time conversion is handled by the useConversion hook

  const loadBridgeStats = async () => {
    try {
      const response = await fetch(`${BRIDGE_CONFIG.listenerApi}/bridges`);
      const result = await response.json();

      if (result.success) {
        const bridges = result.data;
        const totalVol = bridges.reduce((sum: number, bridge: any) => {
          try {
            // Ensure bridge.amount is a valid BigNumber format
            const amount = bridge.amount || "0";
            // If it's already a decimal string, parse it directly
            if (typeof amount === 'string' && amount.includes('.')) {
              return sum + parseFloat(amount);
            }
            // Otherwise, treat it as wei and convert to ether
            return sum + parseFloat(ethers.utils.formatEther(amount));
          } catch (error) {
            console.warn('Failed to parse bridge amount:', bridge.amount, error);
            return sum;
          }
        }, 0);

        const completed = bridges.filter((b: any) => b.status === "COMPLETED");
        const successRate =
          bridges.length > 0 ? (completed.length / bridges.length) * 100 : 0;

        setStats({
          totalVolume: totalVol.toFixed(2),
          totalTransactions: bridges.length,
          avgTime: "45s", // Mock data
          successRate: successRate.toFixed(1),
        });
      }
    } catch (error) {
      console.error("Failed to load bridge stats:", error);
    }
  };

  const handleSwapChains = () => {
    setFromChain(toChain);
    setToChain(fromChain);
    // Set the converted amount as the new from amount
    setFromAmount(conversion.convertedAmount || "");
  };

  const handleBridge = async () => {
    // Check required connections based on bridge direction
    const needsEthWallet = fromChain === "ethereum" || toChain === "ethereum";
    const needsNearWallet = fromChain === "near" || toChain === "near";
    const needsTronWallet = fromChain === "tron" || toChain === "tron";

    if (needsEthWallet && !isConnected) return;
    if (needsNearWallet && !nearConnected) return;
    if (needsTronWallet && !tronConnected) return;
    if (!fromAmount) return;

    // Reset logs ref for new bridge
    bridgeLogsRef.current = [];

    const newBridgeData = {
      fromAmount,
      fromChain,
      toChain,
      logs: [] as string[],
      status: "pending" as "pending" | "success" | "error",
      txHash: "",
      secret: "",
      hashlock: "",
    };

    setBridgeData(newBridgeData as any);
    setIsModalOpen(true);
    setIsLoading(true);

    try {
      console.log('🎯 Bridge routing:', { fromChain, toChain });
      
      if (fromChain === "ethereum" && toChain === "near") {
        // Add converted amount to bridge data for ETH -> NEAR
        newBridgeData.convertedAmount =
          conversion.convertedAmount || fromAmount;
        await handleEthToNearBridge(newBridgeData);
      } else if (fromChain === "near" && toChain === "ethereum") {
        console.log('📍 Using NEAR → ETH bridge');
        await handleNearToEthBridge(newBridgeData);
      } else if (fromChain === "ethereum" && toChain === "tron") {
        console.log('📍 Using ETH → TRON bridge');
        await handleEthToTronBridge(newBridgeData);
      } else if (fromChain === "tron" && toChain === "ethereum") {
        console.log('📍 Using TRON → ETH bridge');
        await handleTronToEthBridge(newBridgeData);
      } else {
        throw new Error(`Unsupported bridge route: ${fromChain} → ${toChain}`);
      }
    } catch (error) {
      console.error("Bridge failed:", error);
      updateBridgeLog(`❌ Bridge failed: ${error}`);
      setBridgeData((prev) => (prev ? { ...prev, status: "error" } : null));
      setIsLoading(false);
    }
  };

  const updateBridgeLog = (message: string) => {
    const timestampedMessage = `[${new Date().toLocaleTimeString()}] ${message}`;

    // Ajouter à la référence stable
    bridgeLogsRef.current = [...bridgeLogsRef.current, timestampedMessage];

    setBridgeData((prev) => {
      if (!prev) return prev;
      return {
        ...prev,
        logs: [...bridgeLogsRef.current],
      };
    });
  };

  const handleEthToNearBridge = async (bridgeData: any) => {
    // Verify NEAR wallet is connected
    if (!nearConnected || !nearAccountId) {
      updateBridgeLog("❌ NEAR wallet not connected!");
      throw new Error("NEAR wallet not connected");
    }

    if (showPartialFills) {
      updateBridgeLog("🧩 Using Partial Fills mode (1inch Fusion+)");
      updateBridgeLog("✅ Bridge-listener will use exact NEAR amounts!");
    } else {
      updateBridgeLog("🔄 Using standard bridge mode");
    }

    // Both modes now use the same logic since bridge-listener handles exact amounts
    await handleEthToNearBridgeStandard(bridgeData);
  };

  const handleEthToNearBridgeStandard = async (bridgeData: any) => {
    updateBridgeLog("🔑 Generating secret and hashlock...");

    // Generate secret and hashlock
    const secret = ethers.utils.hexlify(ethers.utils.randomBytes(32));
    // Use SHA256 for NEAR compatibility (NEAR contract uses sha2::Sha256)
    const hashlock = ethers.utils.sha256(secret);

    bridgeData.secret = secret;
    bridgeData.hashlock = hashlock;

    updateBridgeLog(`🔒 Generated hashlock: ${hashlock.substring(0, 14)}...`);
    updateBridgeLog(`🚀 Initiating ETHEREUM → NEAR bridge...`);
    updateBridgeLog(`💰 Amount: ${fromAmount} ETHEREUM`);
    updateBridgeLog(`📋 NEAR destination: ${nearAccountId}`);
    updateBridgeLog(`📝 You need to sign with MetaMask...`);

    // Create ETH HTLC
    const provider = new ethers.providers.Web3Provider(window.ethereum as any);
    const signer = provider.getSigner();

    // Use new CrossChainResolver contract (simplified version)
    const resolverContract = new ethers.Contract(
      BRIDGE_CONFIG.contractAddress,
      [
        // Simplified CrossChainResolver ABI
        "function createETHToNEARBridge(bytes32 hashlock, string calldata nearAccount) external payable returns (address escrow)",
        "event EscrowCreated(address indexed escrow, bytes32 indexed hashlock, uint8 indexed destinationChain, string destinationAccount, uint256 amount)",
        "event EscrowCreatedLegacy(address indexed escrow, bytes32 indexed hashlock, string nearAccount, uint256 amount)",
        "function getSwap(bytes32 swapId) external view returns (address srcEscrow, address dstEscrow, address user, uint256 totalAmount, uint256 filledAmount, uint256 remainingAmount, bytes32 hashlock, uint8 destinationChain, string memory destinationAccount, bool completed, uint256 createdAt, uint256 fillCount)",
        "function getSwapProgress(bytes32 swapId) external view returns (uint256 totalAmount, uint256 filledAmount, uint256 remainingAmount, uint256 fillCount, bool completed, uint256 fillPercentage)",
      ],
      signer
    );

    // Call the simplified createETHToNEARBridge function
    const tx = await resolverContract.createETHToNEARBridge(
      hashlock,
      nearAccountId,
      {
        value: ethers.utils.parseEther(fromAmount),
        gasLimit: 500000,
      }
    );

    bridgeData.txHash = tx.hash;
    updateBridgeLog(`📝 Transaction sent: ${tx.hash.substring(0, 14)}...`);
    updateBridgeLog(`⏳ Waiting for confirmation...`);

    const receipt = await tx.wait();
    updateBridgeLog(`✅ Transaction confirmed!`);

    // Parse events for escrow address
    updateBridgeLog(`🔍 Looking for EscrowCreated events in transaction...`);

    // Try legacy event first (for backward compatibility)
    let escrowCreatedEvent = receipt.events?.find(
      (event: any) => event.event === "EscrowCreatedLegacy"
    );

    // If no legacy event, try the new multi-chain event
    if (!escrowCreatedEvent) {
      escrowCreatedEvent = receipt.events?.find(
        (event: any) => event.event === "EscrowCreated"
      );
    }

    updateBridgeLog(`🔍 EscrowCreated event found: ${!!escrowCreatedEvent}`);

    // Process the EscrowCreated event if found
    if (escrowCreatedEvent) {
      const { escrow, amount: eventAmount } = escrowCreatedEvent.args;
      const hashlock = escrowCreatedEvent.args[1];
      const nearAccount =
        escrowCreatedEvent.args[2] || escrowCreatedEvent.args[3]; // Handle both event types

      updateBridgeLog(`📦 ETH HTLC created: ${escrow.substring(0, 14)}...`);
      updateBridgeLog(
        `🔄 Bridge resolver will automatically create NEAR HTLC...`
      );
      updateBridgeLog(
        `✅ Bridge ready! ETH side locked, NEAR side being created automatically.`
      );
      updateBridgeLog(`⏳ Bridge-listener will monitor and auto-complete...`);

      // Generate swapId for partial fills tracking
      const swapId = ethers.utils.keccak256(
        ethers.utils.solidityPack(
<<<<<<< HEAD
          ['address', 'bytes32', 'uint256', 'string', 'uint256'],
          [escrow, hashlock, 0, nearAccount, receipt.blockNumber || Date.now()]
=======
          ["address", "bytes32", "uint256", "string", "uint256"],
          [
            escrow,
            hashlock,
            0,
            nearAccount,
            receipt.blockNumber || block.timestamp,
          ]
>>>>>>> 88b2cb9c
        )
      );

      updateBridgeLog(`🔍 Swap ID for tracking: ${swapId.substring(0, 14)}...`);
      setCurrentSwapId(swapId);
      setShowPartialFills(true);

      setBridgeData((prev: any) => ({
        ...prev,
        status: "success",
        swapId: swapId,
        escrow: escrow,
        partialFillsEnabled: true,
      }));
      setIsLoading(false);

      onBridgeSuccess?.(bridgeData);
      loadBridgeStats();

      // 🔄 AUTO-COMPLETE ETH→NEAR: Monitor for NEAR HTLC creation and auto-complete
      if (fromChain === "ethereum" && toChain === "near" && bridgeData.secret) {
        updateBridgeLog(
          `🔍 Monitoring for NEAR HTLC creation to auto-complete...`
        );
        monitorAndCompleteNearHTLC(bridgeData.secret, hashlock);
      }

      return; // Exit early since we found the event
    }

    // Try to parse logs manually if events are empty
    if (!escrowCreatedEvent && receipt.logs && receipt.logs.length > 0) {
      try {
        const parsedLogs = receipt.logs
          .map((log) => {
            try {
              return bridgeContract.interface.parseLog(log);
            } catch (e) {
              return null;
            }
          })
          .filter((log) => log !== null);

        let manualEscrowEvent = parsedLogs.find(
          (log) => log?.name === "EscrowCreatedLegacy"
        );

        // If no legacy event, try the new multi-chain event
        if (!manualEscrowEvent) {
          manualEscrowEvent = parsedLogs.find(
            (log) => log?.name === "EscrowCreated"
          );
        }

        if (manualEscrowEvent) {
          updateBridgeLog(`🎯 Found EscrowCreated via manual parsing!`);
          // Use the manually parsed event
          const escrow = manualEscrowEvent.args[0];
          const hashlock = manualEscrowEvent.args[1];
          const nearAccount = manualEscrowEvent.args[2];

          updateBridgeLog(`📦 ETH HTLC created: ${escrow.substring(0, 14)}...`);
          updateBridgeLog(
            `🔄 Bridge resolver will automatically create NEAR HTLC...`
          );
          updateBridgeLog(
            `✅ Bridge ready! ETH side locked, NEAR side being created automatically.`
          );
          updateBridgeLog(
            `⏳ Bridge-listener will monitor and auto-complete...`
          );

          // Generate swapId for partial fills tracking
          const swapId = ethers.utils.keccak256(
            ethers.utils.solidityPack(
<<<<<<< HEAD
              ['address', 'bytes32', 'uint256', 'string', 'uint256'],
              [escrow, hashlock, 0, nearAccount, receipt.blockNumber || Date.now()]
=======
              ["address", "bytes32", "uint256", "string", "uint256"],
              [
                escrow,
                hashlock,
                0,
                nearAccount,
                receipt.blockNumber || block.timestamp,
              ]
>>>>>>> 88b2cb9c
            )
          );

          updateBridgeLog(
            `🔍 Swap ID for tracking: ${swapId.substring(0, 14)}...`
          );
          setCurrentSwapId(swapId);
          setShowPartialFills(true);

          setBridgeData((prev: any) => ({
            ...prev,
            status: "success",
            swapId: swapId,
            escrow: escrow,
            partialFillsEnabled: true,
          }));
          setIsLoading(false);

          onBridgeSuccess?.(bridgeData);
          loadBridgeStats();
          return; // Exit early since we found the event
        }
      } catch (parseError) {}
    }

    // If we reach here, no EscrowCreated event was found
    updateBridgeLog(`❌ No EscrowCreated event found in transaction!`);
    updateBridgeLog(`❌ Bridge creation failed - please check the transaction`);
    setBridgeData((prev: any) => ({ ...prev, status: "error" }));
    setIsLoading(false);
  };

  // Monitor for NEAR HTLC creation and auto-complete for ETH→NEAR bridges
  const monitorAndCompleteNearHTLC = async (
    secret: string,
    hashlock: string
  ) => {
    const maxAttempts = 30; // Monitor for 30 attempts (5 minutes)
    let attempts = 0;

    const checkInterval = setInterval(async () => {
      attempts++;

      try {
        // Check bridge-listener API for bridges with our hashlock
        const response = await fetch(`${BRIDGE_CONFIG.listenerApi}/bridges`);
        const result = await response.json();

        // Handle different response formats
        let bridges = [];
        if (Array.isArray(result)) {
          bridges = result;
        } else if (result.bridges && Array.isArray(result.bridges)) {
          bridges = result.bridges;
        } else if (result.data && Array.isArray(result.data)) {
          bridges = result.data;
        } else {
          return;
        }

        // Find our ETH→NEAR bridge that has a NEAR contract ID
        const ourBridge = bridges.find(
          (bridge: any) =>
            bridge.type === "ETH_TO_NEAR" &&
            bridge.hashlock === hashlock &&
            bridge.contractId &&
            bridge.status === "PENDING"
        );

        if (ourBridge) {
          updateBridgeLog(
            `🎯 NEAR HTLC detected! Auto-completing with secret...`
          );

          try {
            // Complete the NEAR HTLC with our secret
            await completeNearHTLC(ourBridge.contractId, secret, hashlock);
            updateBridgeLog(
              `✅ Bridge completed! You should receive your NEAR now.`
            );

            clearInterval(checkInterval);
            return;
          } catch (completionError) {
            updateBridgeLog(
              `❌ Failed to complete NEAR HTLC: ${completionError}`
            );
          }
        }

        if (attempts >= maxAttempts) {
          updateBridgeLog(
            `⏰ Timeout waiting for NEAR HTLC - you may need to complete manually`
          );
          clearInterval(checkInterval);
        }
      } catch (error) {
        console.error("❌ Error monitoring NEAR HTLC:", error);
      }
    }, 10000); // Check every 10 seconds
  };

  const handleNearToEthBridge = async (bridgeData: any) => {
    // Validation
    const amount = parseFloat(fromAmount);
    if (!fromAmount || amount <= 0) {
      updateBridgeLog(`❌ Invalid amount: ${fromAmount}`);
      setBridgeData((prev) => ({ ...prev, status: "error" }));
      setIsLoading(false);
      return;
    }

    updateBridgeLog("🔑 Generating secret and hashlock...");

    // Generate secret and hashlock like in ETH → NEAR bridge
    const secret = ethers.utils.hexlify(ethers.utils.randomBytes(32));
    const hashlock = ethers.utils.sha256(secret);

    bridgeData.secret = secret;
    bridgeData.hashlock = hashlock;

    updateBridgeLog(`🔒 Generated hashlock: ${hashlock.substring(0, 14)}...`);
    updateBridgeLog(`🚀 Initiating NEAR → ETHEREUM bridge...`);
    updateBridgeLog(`💰 Amount: ${fromAmount} NEAR`);
    updateBridgeLog(`📋 ETH destination: ${address}`);
    updateBridgeLog(
      `🔄 Bridge-listener will create NEAR HTLC automatically...`
    );

    try {
      updateBridgeLog(`📝 You need to create NEAR HTLC with your wallet...`);

      // Create NEAR HTLC using user's wallet (like in ETH → NEAR flow)
      const result = await createNearHTLC(
        address!, // ETH address as destination
        hashlock,
        fromAmount
      );

      updateBridgeLog(`✅ NEAR HTLC created successfully!`);

      // Extract contract ID from result
      let contractId = "";
      try {
        const allLogs = [];
        if (result?.receipts_outcome) {
          for (const receipt of result.receipts_outcome) {
            if (receipt?.outcome?.logs) {
              allLogs.push(...receipt.outcome.logs);
            }
          }
        }

        for (const log of allLogs) {
          if (log.includes("Cross-chain HTLC created:")) {
            const match = log.match(/Cross-chain HTLC created:\s*([^,\s]+)/);
            if (match) {
              contractId = match[1].trim();
              break;
            }
          }
        }

        if (contractId) {
          updateBridgeLog(`📋 Contract ID: ${contractId}`);
        }
      } catch (error) {
        updateBridgeLog(`⚠️ Could not extract contract ID: ${error}`);
      }

      // Now notify bridge-listener to create ETH escrow
      updateBridgeLog(`📡 Notifying bridge-listener to create ETH escrow...`);

      const bridgeRequest = {
        type: "NEAR_TO_ETH",
        amount: fromAmount.toString(),
        nearAccount: nearAccountId,
        ethRecipient: address,
        secret: secret,
        hashlock: hashlock,
        timelock: Date.now() + 24 * 60 * 60 * 1000,
        contractId: contractId,
      };

      const response = await fetch(
        `${BRIDGE_CONFIG.listenerApi}/bridges/initiate`,
        {
          method: "POST",
          headers: {
            "Content-Type": "application/json",
          },
          body: JSON.stringify(bridgeRequest),
        }
      );

      if (!response.ok) {
        throw new Error(`Bridge API call failed: ${response.status}`);
      }

      const apiResult = await response.json();
      updateBridgeLog(`✅ ETH escrow will be created automatically`);
      updateBridgeLog(`⏳ You can now complete the NEAR HTLC to get your ETH`);

      // Store bridge ID for monitoring
      setCurrentSwapId(apiResult.bridgeId);

      // Monitor for bridge completion
      setBridgeData((prev) => ({ ...prev, status: "pending" }));
      setIsLoading(false);
      monitorBridgeCompletion(bridgeData);
    } catch (error) {
      console.error("Failed to initiate NEAR → ETH bridge:", error);
      updateBridgeLog(`❌ Failed to initiate bridge: ${error}`);
      setBridgeData((prev) => ({ ...prev, status: "error" }));
      setIsLoading(false);
    }
  };

  const monitorBridgeCompletion = async (bridgeData: any) => {
    const maxAttempts = 60; // 5 minutes
    let attempts = 0;

    const checkCompletion = async () => {
      try {
        const response = await fetch(`${BRIDGE_CONFIG.listenerApi}/bridges`);
        const result = await response.json();

        if (result.success) {
          // Look for completed bridge with matching hashlock - support both directions
          const completedBridge = result.data.find(
            (bridge: any) =>
              bridge.hashlock === bridgeData.hashlock &&
              bridge.status === "COMPLETED" &&
              (bridge.type === "NEAR_TO_ETH" || bridge.type === "ETH_TO_NEAR")
          );

          // Look for NEAR→ETH bridge that's ready (has ETH escrow) but not completed
          const readyNearToEthBridge = result.data.find(
            (bridge: any) =>
              bridge.hashlock === bridgeData.hashlock &&
              bridge.type === "NEAR_TO_ETH" &&
              bridge.status === "PENDING" &&
              bridge.ethTxHash && // ETH escrow is created
              bridge.contractId // NEAR HTLC exists
          );

          if (completedBridge) {
            updateBridgeLog(
              `✅ Bridge completed automatically by bridge-listener!`
            );
            if (completedBridge.type === "NEAR_TO_ETH") {
              updateBridgeLog(
                `💰 You should have received ${fromAmount} NEAR worth of ETH!`
              );
            } else if (completedBridge.type === "ETH_TO_NEAR") {
              updateBridgeLog(
                `💰 You should have received ${fromAmount} ETH worth of NEAR!`
              );
            }

            // Show transaction proofs
            if (completedBridge.ethTxHash) {
              updateBridgeLog(
                `📋 ETH Escrow Created: ${completedBridge.ethTxHash}`
              );
              updateBridgeLog(
                `🔗 View ETH Escrow: https://etherscan.io/tx/${completedBridge.ethTxHash}`
              );
            }

            if (completedBridge.ethCompletionTxHash) {
              updateBridgeLog(
                `📋 ETH Transfer Completed: ${completedBridge.ethCompletionTxHash}`
              );
              updateBridgeLog(
                `🔗 View ETH Transfer: https://etherscan.io/tx/${completedBridge.ethCompletionTxHash}`
              );
            }

            if (completedBridge.nearTxHash) {
              updateBridgeLog(`📋 NEAR HTLC: ${completedBridge.nearTxHash}`);
              updateBridgeLog(
                `🔗 View NEAR TX: https://testnet.nearblocks.io/txns/${completedBridge.nearTxHash}`
              );
            }

            setBridgeData((prev) => ({ ...prev, status: "success" }));
            setIsLoading(false);
            onBridgeSuccess?.(bridgeData);
            loadBridgeStats();
            return;
          }

          // Handle NEAR→ETH bridge ready for manual completion
          if (readyNearToEthBridge) {
            updateBridgeLog(
              `✅ ETH escrow created! Bridge is ready for completion.`
            );
            updateBridgeLog(
              `🔓 You can now complete your NEAR HTLC to receive ETH`
            );
            updateBridgeLog(`📋 ETH Escrow: ${readyNearToEthBridge.ethTxHash}`);

            // Set status to show completion button
            setBridgeData((prev) => ({
              ...prev,
              status: "ready-to-complete",
              ethTxHash: readyNearToEthBridge.ethTxHash,
              contractId: readyNearToEthBridge.contractId,
            }));
            setIsLoading(false);
            return;
          }
        }

        attempts++;
        if (attempts < maxAttempts) {
          updateBridgeLog(`⏳ Still waiting... (${attempts}/${maxAttempts})`);
          setTimeout(checkCompletion, 5000); // Check every 5 seconds
        } else {
          updateBridgeLog(`⚠️ Bridge timeout - check bridge-listener logs`);
          setBridgeData((prev) => ({ ...prev, status: "error" }));
          setIsLoading(false);
        }
      } catch (error) {
        console.error("Error checking bridge completion:", error);
        attempts++;
        if (attempts < maxAttempts) {
          setTimeout(checkCompletion, 5000);
        }
      }
    };

    setTimeout(checkCompletion, 5000); // Start checking after 5 seconds
  };

  const createNearHTLC = async (
    ethAddress: string,
    hashlock: string,
    nearAmountStr: string
  ) => {
    // Verify NEAR connection again
    if (!nearConnected || !nearAccountId || !callFunction) {
      const error = `NEAR wallet not properly connected: nearConnected=${nearConnected}, nearAccountId=${nearAccountId}, callFunction=${typeof callFunction}`;
      console.error("❌", error);
      updateBridgeLog(`❌ ${error}`);
      throw new Error(error);
    }

    const args = {
      receiver: nearAccountId,
      hashlock: Buffer.from(hashlock.slice(2), "hex").toString("base64"),
      timelock: Date.now() + 24 * 60 * 60 * 1000, // 24h from now
      eth_address: ethAddress,
    };

    // For NEAR → ETH bridge, the amount is the NEAR amount entered by user
    // Convert the NEAR amount directly to yoctoNEAR
    const nearAmount = parseFloat(nearAmountStr); // This is the NEAR amount entered by user
    const nearYocto = BigInt(Math.floor(nearAmount * 1e24)); // Convert to yoctoNEAR

    updateBridgeLog(
      `📋 Calling NEAR contract with ${nearYocto.toString()} yoctoNEAR...`
    );

    try {
      updateBridgeLog(`📝 Calling NEAR wallet for signature...`);

      // Test with minimal deposit first to see if wallet responds

      const result = await callFunction({
        contractId: BRIDGE_CONFIG.nearContract,
        method: "create_cross_chain_htlc",
        args,
        deposit: nearYocto.toString(),
        gas: "100000000000000",
      });

      updateBridgeLog(`✅ NEAR HTLC created with your wallet!`);
      return result;
    } catch (error) {
      console.error("❌ NEAR HTLC creation failed:", error);
      updateBridgeLog(`❌ NEAR HTLC creation failed: ${error}`);

      // Try to get more error details
      if (error && typeof error === "object") {
        if ("message" in error) {
          updateBridgeLog(`❌ Error message: ${error.message}`);
        }
        if ("cause" in error && error.cause) {
          updateBridgeLog(`❌ Error cause: ${JSON.stringify(error.cause)}`);
        }
        if ("stack" in error) {
        }
      }

      throw error;
    }
  };

  const handleCompleteNearToEth = async () => {
    if (
      !bridgeData?.contractId ||
      !bridgeData?.secret ||
      !bridgeData?.hashlock
    ) {
      updateBridgeLog(`❌ Missing bridge data for completion`);
      return;
    }

    setIsLoading(true);
    updateBridgeLog(`🔓 Completing NEAR HTLC to receive your ETH...`);

    try {
      await completeNearHTLC(
        bridgeData.contractId,
        bridgeData.secret,
        bridgeData.hashlock
      );
      updateBridgeLog(`✅ NEAR HTLC completed! You should receive ETH soon.`);
      setBridgeData((prev) => ({ ...prev, status: "success" }));
      onBridgeSuccess?.(bridgeData);
    } catch (error) {
      console.error("Failed to complete NEAR HTLC:", error);
      updateBridgeLog(`❌ Failed to complete NEAR HTLC: ${error}`);
    } finally {
      setIsLoading(false);
    }
  };

  const completeNearHTLC = async (
    contractId: string,
    secret: string,
    expectedHashlock: string
  ) => {
    console.log("🔓 Completing NEAR HTLC with:", {
      contractId,
      secret: secret.substring(0, 14) + "...",
      secretLength: secret.length,
      expectedHashlock,
    });

    // Verify secret format and convert to preimage
    const secretHex = secret.startsWith("0x") ? secret.slice(2) : secret;
    console.log("🔧 Secret hex (without 0x):", secretHex);

    // Verify the secret generates the correct hashlock using SHA256 (NEAR uses SHA256)
    const secretBytes = ethers.utils.arrayify("0x" + secretHex);
    const computedHashlock = ethers.utils.sha256(secretBytes);
    console.log("🔧 Computed hashlock from secret (SHA256):", computedHashlock);
    console.log("🔧 Expected hashlock:", expectedHashlock);

    if (computedHashlock !== expectedHashlock) {
      console.error("❌ HASHLOCK MISMATCH!");
      console.error("Secret bytes:", Buffer.from(secretHex, "hex"));
      console.error(
        "Computed hash bytes:",
        Buffer.from(computedHashlock.slice(2), "hex")
      );
      console.error(
        "Expected hash bytes:",
        Buffer.from(expectedHashlock.slice(2), "hex")
      );

      updateBridgeLog(`❌ Secret/hashlock mismatch - this will fail!`);
      updateBridgeLog(`🔧 Computed: ${computedHashlock}`);
      updateBridgeLog(`🔧 Expected: ${expectedHashlock}`);

      // Don't throw - let's see what the NEAR contract says
      updateBridgeLog(`⚠️ Proceeding anyway to see NEAR contract error...`);
    } else {
      updateBridgeLog(`✅ Secret/hashlock verification passed!`);
    }

    // Convert secret to base64 using ethers utilities (browser-compatible)
    const secretBytesForCompletion = ethers.utils.arrayify("0x" + secretHex);
    const preimageBase64 = btoa(
      String.fromCharCode(...Array.from(secretBytesForCompletion))
    );
    console.log("🔧 Secret bytes array:", Array.from(secretBytesForCompletion));
    console.log("🔧 Preimage base64:", preimageBase64);

    const args = {
      contract_id: contractId,
      preimage: preimageBase64,
      eth_tx_hash: "completed_by_user_frontend",
    };

    console.log("🔧 NEAR completion args:", args);

    // Always use the configured NEAR contract, not the HTLC ID parts
    // The HTLC ID format is: cc-{contract_address}-{receiver}-{amount}-{timestamp}
    // But we should always call the deployed contract (sharknadok.testnet)
    const actualContractId = BRIDGE_CONFIG.nearContract;

    console.log(`🔧 Calling contract: ${actualContractId}`);
    console.log(`🔧 With HTLC ID: ${contractId}`);

    const result = await callFunction({
      contractId: actualContractId,
      method: "complete_cross_chain_swap",
      args,
      deposit: "0",
      gas: "100000000000000",
    });

    return result;
  };

  const handleEthToTronBridge = async (bridgeData: any) => {
    // Vérifier que les deux wallets sont connectés
    if (!isConnected || !address) {
      updateBridgeLog("❌ Ethereum wallet not connected!");
      throw new Error("Please connect your Ethereum wallet first");
    }
    
    if (!tronConnected || !tronAddress) {
      updateBridgeLog("❌ TRON wallet not connected!");
      throw new Error("Please connect your TRON wallet first");
    }
    
    // Vérifier MetaMask
    if (!window.ethereum) {
      updateBridgeLog("❌ MetaMask not installed!");
      throw new Error("Please install MetaMask");
    }
    
    updateBridgeLog("🔑 Generating secret and hashlock...");

    // Generate secret and hashlock
    const secret = ethers.utils.hexlify(ethers.utils.randomBytes(32));
    // Use SHA256 for NEAR compatibility (NEAR contract uses sha2::Sha256)
    const hashlock = ethers.utils.sha256(secret);

    bridgeData.secret = secret;
    bridgeData.hashlock = hashlock;

    updateBridgeLog(`🔒 Generated hashlock: ${hashlock.substring(0, 14)}...`);
    updateBridgeLog(`📡 Registering secret with relayer...`);
    
    // Enregistrer le secret auprès du relayer pour traitement automatique
    try {
      await fetch(`${BRIDGE_CONFIG.listenerApi}/register-secret`, {
        method: 'POST',
        headers: { 'Content-Type': 'application/json' },
        body: JSON.stringify({
          hashlock,
          secret
        })
      });
      updateBridgeLog(`✅ Secret registered with relayer`);
    } catch (error) {
      updateBridgeLog(`⚠️ Failed to register secret with relayer: ${error}`);
    }
    
    updateBridgeLog(`🚀 Initiating ETHEREUM → TRON bridge...`);
    updateBridgeLog(`💰 Amount: ${fromAmount} ETHEREUM`);
    updateBridgeLog(`📋 TRON destination: ${tronAddress}`);
    updateBridgeLog(`📝 You need to sign with MetaMask...`);

    // Make sure we're connected to MetaMask first
    await (window.ethereum as any).request({ method: "eth_requestAccounts" });
    
    // Check current network first before creating provider
    const chainIdHex = await (window.ethereum as any).request({ method: 'eth_chainId' });
    const currentChainId = parseInt(chainIdHex, 16);
    
    updateBridgeLog(`🌐 Detected network: ChainId ${currentChainId}`);
    
    // For simplicity, use direct RPC connection for the contract call
    // but still use MetaMask for signing to get user's address and signature
    let provider: ethers.providers.Provider;
    let signer: ethers.Signer;
    
    if (currentChainId !== 1) {
      updateBridgeLog(`⚠️ Using Fork Mainnet RPC directly (ChainId mismatch)`);
      updateBridgeLog(`🔧 Contract calls will use Fork RPC, signatures from MetaMask`);
      
      // Create RPC provider for contract interaction
      const rpcProvider = new ethers.providers.JsonRpcProvider('http://vps-b11044fd.vps.ovh.net/rpc');
      
      // Create MetaMask provider for signing
      const web3Provider = new ethers.providers.Web3Provider(window.ethereum as any);
      const web3Signer = web3Provider.getSigner();
      
      // Get user address from MetaMask
      const userAddress = await web3Signer.getAddress();
      updateBridgeLog(`👤 MetaMask address: ${userAddress.substring(0, 10)}...`);
      
      // Create a signer that connects MetaMask address to Fork RPC
      signer = web3Signer.connect(rpcProvider);
      provider = rpcProvider;
      
    } else {
      updateBridgeLog(`✅ Correct network detected`);
      // Create normal provider when on correct network
      provider = new ethers.providers.Web3Provider(window.ethereum as any);
      signer = (provider as ethers.providers.Web3Provider).getSigner();
    }
    
    // Verify network
    const network = await provider.getNetwork();
    updateBridgeLog(`🌐 Contract network: ${network.name} (ChainId: ${network.chainId})`);
    
    // Get the signer address
    const signerAddress = await signer.getAddress();
    updateBridgeLog(`👤 User address: ${signerAddress.substring(0, 10)}...`);
    
    // Check user balance on the Fork network
    const balance = await provider.getBalance(signerAddress);
    const balanceEth = ethers.utils.formatEther(balance);
    updateBridgeLog(`💰 Fork network balance: ${parseFloat(balanceEth).toFixed(4)} ETH`);
    
    // Verify sufficient balance
    const requiredAmount = parseFloat(fromAmount);
    const availableAmount = parseFloat(balanceEth);
    if (availableAmount < requiredAmount) {
      throw new Error(`Insufficient balance on Fork network. Need ${requiredAmount} ETH, have ${availableAmount.toFixed(4)} ETH`);
    }
    
    const bridgeContract = new ethers.Contract(
      BRIDGE_CONFIG.contractAddress,
      [
        "function createETHToTRONBridge(bytes32 hashlock, string calldata tronAddress) external payable returns (bytes32 swapId)",
        "event EscrowCreated(address indexed escrow, bytes32 indexed hashlock, uint8 indexed destinationChain, string destinationAccount, uint256 amount)",
      ],
      signer
    );

    // Use manual gas limit for fork network compatibility
    updateBridgeLog(`⚡ Preparing transaction with ${fromAmount} ETH...`);

    // Vérifier que l'adresse TRON est fournie
    if (!tronAddress) {
      throw new Error('TRON wallet not connected. Please connect your TRON wallet first.');
    }
    
    updateBridgeLog(`🎯 Destination TRON address: ${tronAddress.substring(0, 6)}...${tronAddress.substring(tronAddress.length - 4)}`);
    updateBridgeLog(`⚡ Calling createETHToTRONBridge...`);
    
    const tx = await bridgeContract.createETHToTRONBridge(hashlock, tronAddress, {
      value: ethers.utils.parseEther(fromAmount),
      gasLimit: 500000, // Manual gas limit for fork network
    });

    bridgeData.txHash = tx.hash;
    updateBridgeLog(`📝 Transaction sent: ${tx.hash.substring(0, 14)}...`);
    updateBridgeLog(`⏳ Waiting for confirmation...`);

    const receipt = await tx.wait();
    updateBridgeLog(`✅ Transaction confirmed!`);

    // Parse events for escrow address
    const escrowCreatedEvent = receipt.events?.find(
      (event: any) => event.event === "EscrowCreated"
    );

    if (escrowCreatedEvent) {
      const { escrow, amount: eventAmount } = escrowCreatedEvent.args;
      updateBridgeLog(`📦 ETH HTLC created: ${escrow.substring(0, 14)}...`);
      updateBridgeLog(`🔄 Processing bridge to TRON...`);

      // The bridge-listener will automatically detect this ETH bridge and create the TRON HTLC
      const ethAmountInEther = ethers.utils.formatEther(eventAmount);
      updateBridgeLog(`💰 ETH locked: ${ethAmountInEther} ETH`);
      updateBridgeLog(`� Auto-sending TRX to: ${tronAddress}`);
      updateBridgeLog(`⚡ Bridge-listener will send TRX automatically...`);
      
      updateBridgeLog(`✅ ETH bridge initiated successfully!`);
      updateBridgeLog(`🎯 TRX will be sent automatically within minutes`);
      updateBridgeLog(`� No manual claim needed - TRX sent directly to your wallet!`);
      updateBridgeLog(`🔒 Hashlock: ${hashlock.substring(0, 14)}...`);
      
      setBridgeData((prev: any) => ({ ...prev, status: 'success' }));
      setIsLoading(false);

      onBridgeSuccess?.(bridgeData);
      loadBridgeStats();
    }
  };

  const handleTronToEthBridge = async (bridgeData: any) => {
    updateBridgeLog("🔑 Generating secret and hashlock...");

    // Generate secret and hashlock
    const secret = ethers.utils.hexlify(ethers.utils.randomBytes(32));
    // Use SHA256 for NEAR compatibility (NEAR contract uses sha2::Sha256)
    const hashlock = ethers.utils.sha256(secret);

    bridgeData.secret = secret;
    bridgeData.hashlock = hashlock;

    updateBridgeLog(`🔒 Generated hashlock: ${hashlock.substring(0, 14)}...`);
    updateBridgeLog(`🚀 Initiating TRON → ETHEREUM bridge...`);
    updateBridgeLog(`💰 Amount: ${fromAmount} TRON`);
    updateBridgeLog(`📋 ETH destination: ${address}`);
    updateBridgeLog(`📝 You need to sign with TronLink...`);

    // Create TRON HTLC
    const tronAmount = tronWeb.toSun(fromAmount);
    await createTronHTLC(address!, hashlock, tronAmount.toString());

    updateBridgeLog(`✅ TRON HTLC created successfully!`);
    updateBridgeLog(
      `⏳ Bridge-listener will create ETH escrow automatically...`
    );

    setBridgeData((prev) => (prev ? { ...prev, status: "success" } : null));
    setIsLoading(false);

    onBridgeSuccess?.(bridgeData);
    loadBridgeStats();
  };

  const createTronHTLC = async (ethAddress: string, hashlock: string, amount: string) => {
    const contractAddress = BRIDGE_CONFIG.tron?.contractAddress || 'TA879tNjuFCd8w57V3BHNhsshehKn1Ks86';
    
    try {
      // Check TRON balance first
      console.log('🔍 TRON Balance Debug:', {
        rawTronBalance: tronBalance,
        tronBalanceType: typeof tronBalance,
        tronAddress: tronAddress,
        tronConnected: tronConnected,
        tronWeb: !!tronWeb
      });
      
      const currentTronBalance = parseFloat(tronBalance || '0');
      const amountTRX = parseFloat(amount) / 1000000; // Convert SUN to TRX
      const estimatedFees = 10; // Estimated 10 TRX for transaction fees (more realistic for TRON)
      const requiredAmountTRX = amountTRX + estimatedFees;
      
      updateBridgeLog(`💰 TRON Balance: ${currentTronBalance.toFixed(4)} TRX`);
      updateBridgeLog(`📊 Bridge Amount: ${amountTRX.toFixed(6)} TRX`);
      updateBridgeLog(`💸 Estimated Fees: ${estimatedFees} TRX`);
      updateBridgeLog(`🔢 Total Required: ${requiredAmountTRX.toFixed(4)} TRX`);
      
      if (currentTronBalance < requiredAmountTRX) {
        throw new Error(`Insufficient TRON balance. Need ${requiredAmountTRX.toFixed(4)} TRX, have ${currentTronBalance.toFixed(4)} TRX`);
      }
      updateBridgeLog(`🔧 TRON HTLC Parameters:`);
      updateBridgeLog(`   • Receiver: ${tronAddress}`);
      updateBridgeLog(`   • Contract: ${contractAddress}`);
      updateBridgeLog(`   • Amount in SUN: ${amount}`);
      updateBridgeLog(`   • Amount in TRX: ${tronWeb?.fromSun ? tronWeb.fromSun(amount) : parseFloat(amount) / 1000000} TRX`);
      
      // Call TRON contract using TronWeb
      const result = await callTronContract(
        contractAddress,
        "createTronBridge",
        [
          hashlock, // hashlock with 0x prefix (TronWeb expects this format)
          ethAddress, // targetAccount (ETH address to receive funds)
          'ethereum' // targetChain
        ],
        {
          callValue: amount, // Amount in SUN
          feeLimit: 1000000000, // 1000 TRX fee limit
        }
      );

      updateBridgeLog(`✅ TRON HTLC created with your wallet!`);
      return result;
    } catch (error) {
      updateBridgeLog(`❌ Failed to create TRON HTLC: ${error}`);
      throw error;
    }
  };

  const getChainColor = (chain: string) => {
    return chain === "ethereum"
      ? "from-blue-500 to-blue-600"
      : "from-purple-500 to-purple-600";
  };

  return (
    <>
      <div className="space-y-4">
        {/* Main Bridge Card - Compact */}
        <Card className="overflow-hidden">
          <CardContent className="px-3 bg-white/90 backdrop-blur-sm rounded-lg">
            <div className="space-y-2.5">
              {/* From Section */}
              <div className="space-y-2">
                <div className="flex items-center justify-between">
                  <label className="text-sm font-semibold text-gray-700 flex items-center gap-2">
                    <span className="text-lg">{chainLogos[fromChain]}</span>
                    From {chainNames[fromChain]}
                  </label>
<<<<<<< HEAD
                  {fromChain === "ethereum" && isConnected && (
                    <div className="text-xs text-gray-500">
                      {balanceLoading ? (
                        <div>
                          <p>Loading balance...</p>
                          <p className="text-xs text-gray-400">
                            Chain: {chainId}
                          </p>
                        </div>
                      ) : balance ? (
                        <div>
                          <p>
                            Balance: {parseFloat(balance.formatted).toFixed(4)}{" "}
                            {balance.symbol}
                          </p>
                          <p className="text-xs text-gray-400">
                            Fork Mainnet ✅
                          </p>
                        </div>
                      ) : (
                        <div>
                          <p>No balance available</p>
                        </div>
                      )}
                    </div>
                  )}
                  {/* {fromChain === "near" && nearConnected && (
                    <div className="text-xs text-gray-500">
                      {nearBalance ? (
                        <div>
                          <p>Balance: {nearBalance} NEAR</p>
                          <p className="text-xs text-gray-400">
                            NEAR Testnet ✅
                          </p>
                        </div>
                      ) : (
                        <p>Loading NEAR balance...</p>
                      )}
                    </div>
                  )} */}
                  {fromChain === "tron" && tronConnected && (
                    <div className="text-xs text-gray-500">
                      <div>
                        <p>Balance: {(() => {
                          console.log('🔍 UI Balance Display:', {
                            rawTronBalance: tronBalance,
                            parsedBalance: parseFloat(tronBalance || '0'),
                            formattedBalance: parseFloat(tronBalance || '0').toFixed(4)
                          });
                          return parseFloat(tronBalance || '0').toFixed(4);
                        })()} TRX</p>
                        <p className="text-xs text-gray-400">
                          TRON Shasta ✅
                        </p>
                      </div>
                    </div>
                  )}
=======
>>>>>>> 88b2cb9c
                  {fromChain === "ethereum" && !isConnected && (
                    <p className="text-xs text-red-500">
                      Connect Ethereum wallet
                    </p>
                  )}
                  {fromChain === "tron" && !tronConnected && (
                    <p className="text-xs text-red-500">Connect TRON wallet</p>
                  )}
                </div>

                <div className="relative">
                  <div
                    className={`absolute inset-0 bg-gradient-to-r ${getChainColor(
                      fromChain
                    )} opacity-5 rounded-lg`}
                  ></div>
                  <div className="relative flex gap-2 p-2.5 bg-white/80 backdrop-blur-sm rounded-lg border border-gray-200/80">
                    <input
                      type="number"
                      placeholder="0.0"
                      value={fromAmount}
                      onChange={(e) => setFromAmount(e.target.value)}
                      className="flex-1 text-lg font-bold bg-transparent border-none outline-none placeholder-gray-400"
                      step="0.01"
                    />
                    <div className="flex items-center gap-2 px-2.5 py-1.5 bg-gray-50 rounded-lg border">
                      <span className="text-lg">{chainLogos[fromChain]}</span>
                      <select
                        value={fromChain}
                        onChange={(e) =>
                          setFromChain(
                            e.target.value as "ethereum" | "near" | "tron"
                          )
                        }
                        className="bg-transparent border-none outline-none font-semibold cursor-pointer"
                      >
                        <option value="ethereum">ETH</option>
                        <option value="near">NEAR</option>
                        <option value="tron">TRX</option>
                      </select>
                      <ChevronDown className="w-4 h-4 text-gray-400" />
                    </div>
                  </div>
                </div>
              </div>

              {/* Swap Button - Compact */}
              <div className="flex justify-center">
                <Button
                  variant="ghost"
                  size="sm"
                  onClick={handleSwapChains}
                  className="rounded-full w-8 h-8 p-0 bg-gradient-to-r from-emerald-50 to-blue-50 hover:from-emerald-100 hover:to-blue-100 border border-gray-200 shadow-sm"
                >
                  <ArrowRightLeft className="w-4 h-4 text-emerald-600" />
                </Button>
              </div>

              {/* To Section */}
              <div className="space-y-2">
                <label className="text-sm font-semibold text-gray-700 flex items-center gap-2">
                  <span className="text-lg">{chainLogos[toChain]}</span>
                  To {chainNames[toChain]}
                </label>

                <div className="relative">
                  <div
                    className={`absolute inset-0 bg-gradient-to-r ${getChainColor(
                      toChain
                    )} opacity-5 rounded-lg`}
                  ></div>
                  <div className="relative flex gap-2 p-2.5 bg-white/80 backdrop-blur-sm rounded-lg border border-gray-200/80">
                    <input
                      type="number"
                      placeholder={
                        conversion.isLoading ? "Converting..." : "0.0"
                      }
                      value={
                        conversion.isLoading ? "" : conversion.convertedAmount
                      }
                      readOnly
                      className="flex-1 text-lg font-bold bg-transparent border-none outline-none placeholder-gray-400 text-gray-600"
                    />
                    <div className="flex items-center gap-2 px-2.5 py-1.5 bg-gray-50 rounded-lg border">
                      <span className="text-lg">{chainLogos[toChain]}</span>
                      <select
                        value={toChain}
                        onChange={(e) =>
                          setToChain(
                            e.target.value as "ethereum" | "near" | "tron"
                          )
                        }
                        className="bg-transparent border-none outline-none font-semibold cursor-pointer"
                      >
                        <option value="near">NEAR</option>
                        <option value="ethereum">ETH</option>
                        <option value="tron">TRX</option>
                      </select>
                      <ChevronDown className="w-4 h-4 text-gray-400" />
                    </div>
                  </div>
                </div>
              </div>

              {/* Real-time Conversion Info */}
              {fromAmount && fromChain !== toChain && (
                <div className="bg-gradient-to-r from-blue-50 to-purple-50 p-2 rounded-lg border border-blue-200/50">
                  <div className="flex items-center justify-between text-xs">
                    <span className="text-gray-600">
                      {conversion.isLoading
                        ? "🔄 Converting..."
                        : conversion.error
                        ? "❌ Error"
                        : `💱 1 ${
                            conversion.fromSymbol
                          } = ${conversion.exchangeRate.toFixed(4)} ${
                            conversion.toSymbol
                          }`}
                    </span>
                    {conversion.error && (
                      <span className="text-red-500 text-xs">
                        {conversion.error}
                      </span>
                    )}
                  </div>
                </div>
              )}

              {/* NEAR Account Display */}
              {toChain === "near" && (
                <div className="space-y-1">
                  <label className="text-xs font-semibold text-gray-700">
                    NEAR Account
                  </label>
                  {nearConnected && nearAccountId ? (
                    <div className="w-full px-2.5 py-1.5 bg-purple-50 border border-purple-200 rounded-lg text-sm">
                      <div className="flex items-center gap-2">
                        <div className="w-2 h-2 bg-purple-400 rounded-full animate-pulse"></div>
                        <span className="text-purple-700 font-mono">
                          {nearAccountId}
                        </span>
                      </div>
                    </div>
                  ) : (
                    <div className="w-full px-2.5 py-2.5 bg-red-50 border border-red-200 rounded-lg text-sm text-red-600">
                      Please connect your NEAR wallet
                    </div>
                  )}
                </div>
              )}

              {/* Partial Fills Feature */}
              <div className="space-y-2">
                <div className="flex items-center justify-between">
                  <label className="text-xs font-semibold text-gray-700 flex items-center gap-1">
                    🧩 Partial Fills
                    <span className="text-[10px] bg-orange-100 text-orange-600 px-1.5 py-0.5 rounded-full">
                      1inch Fusion+
                    </span>
                  </label>
                  <button
                    onClick={() => setShowPartialFills(!showPartialFills)}
                    className={`text-xs px-2 py-1 rounded-full transition-all ${
                      showPartialFills
                        ? "bg-orange-500 text-white"
                        : "bg-gray-200 text-gray-600 hover:bg-gray-300"
                    }`}
                  >
                    {showPartialFills ? "ON" : "OFF"}
                  </button>
                </div>

                {showPartialFills && (
                  <div className="bg-gradient-to-r from-orange-50 to-yellow-50 border border-orange-200 rounded-lg p-3">
                    <div className="flex items-start gap-3">
                      <div className="flex-1">
                        <div className="text-xs font-semibold text-orange-800 mb-1">
                          Smart Order Splitting
                        </div>
                        <div className="text-[11px] text-orange-700 leading-relaxed">
                          {parseFloat(fromAmount || "0") > 0.1
                            ? "Orders can be split into smaller chunks and filled progressively for better liquidity."
                            : "Even small orders benefit from optimal routing and can be partially filled for better execution."}
                        </div>

                        {/* Smart Example Based on Amount */}
                        <div className="mt-2 flex items-center gap-1 text-[10px] text-orange-600">
                          <span>📊 Example:</span>
                          {parseFloat(fromAmount || "0") > 1 ? (
                            <>
                              <span className="bg-orange-200 px-1 rounded">
                                5 ETH
                              </span>
                              <span>→</span>
                              <span className="bg-green-200 px-1 rounded">
                                2+1.5+1.5
                              </span>
                            </>
                          ) : parseFloat(fromAmount || "0") > 0.1 ? (
                            <>
                              <span className="bg-orange-200 px-1 rounded">
                                0.5 ETH
                              </span>
                              <span>→</span>
                              <span className="bg-green-200 px-1 rounded">
                                0.2+0.3
                              </span>
                            </>
                          ) : (
                            <>
                              <span className="bg-orange-200 px-1 rounded">
                                0.01 ETH
                              </span>
                              <span>→</span>
                              <span className="bg-green-200 px-1 rounded">
                                0.004+0.006
                              </span>
                            </>
                          )}
                          <span>⚡</span>
                        </div>
                      </div>

                      {currentSwapId && (
                        <div className="text-right">
                          <div className="text-[10px] text-orange-600 mb-1">
                            Active Swap
                          </div>
                          <div className="text-[9px] font-mono bg-orange-200 px-1.5 py-0.5 rounded text-orange-800">
                            {currentSwapId.substring(0, 8)}...
                          </div>
                        </div>
                      )}
                    </div>
                  </div>
                )}
              </div>

              {/* TRON Account Display */}
              {toChain === "tron" && (
                <div className="space-y-1">
                  <label className="text-xs font-semibold text-gray-700">
                    TRON Account
                  </label>
                  {tronConnected && tronAddress ? (
                    <div className="w-full px-2.5 py-1.5 bg-red-50 border border-red-200 rounded-lg text-sm">
                      <div className="flex items-center gap-2">
                        <div className="w-2 h-2 bg-red-400 rounded-full animate-pulse"></div>
                        <span className="text-red-700 font-mono">
                          {tronAddress.substring(0, 6)}...
                          {tronAddress.substring(tronAddress.length - 4)}
                        </span>
                      </div>
                    </div>
                  ) : (
                    <div className="w-full px-2.5 py-2.5 bg-red-50 border border-red-200 rounded-lg text-sm text-red-600">
                      Please connect your TRON wallet
                    </div>
                  )}
                </div>
              )}

              {/* Bridge Info - Ultra Compact */}
              <div className="bg-gradient-to-r from-emerald-50 to-blue-50 p-1.5 rounded-lg border border-emerald-200/50">
                <div className="flex items-center justify-between text-xs">
                  <div className="flex items-center gap-1">
                    <Clock className="w-3 h-3 text-emerald-600" />
                    <span className="font-medium text-gray-700">Time</span>
                  </div>
                  <span className="font-bold text-emerald-700">~45s</span>
                </div>
                <div className="flex items-center justify-between text-xs mt-1">
                  <div className="flex items-center gap-1">
                    <Zap className="w-3 h-3 text-blue-600" />
                    <span className="font-medium text-gray-700">Fee</span>
                  </div>
                  <span className="font-bold text-blue-700">Free</span>
                </div>
              </div>

              {/* Bridge Button - Ultra Compact */}
              <Button
                onClick={handleBridge}
                disabled={
                  !fromAmount ||
                  isLoading ||
                  (fromChain === "ethereum" && !isConnected) ||
                  (fromChain === "near" && !nearConnected) ||
                  (fromChain === "tron" && !tronConnected) ||
                  (toChain === "near" && !nearConnected) ||
                  (toChain === "ethereum" && !isConnected) ||
                  (toChain === "tron" && !tronConnected)
                }
                className="w-full h-12 bg-gradient-to-r from-emerald-600 to-blue-600 hover:from-emerald-700 hover:to-blue-700 text-white font-bold text-sm rounded-lg shadow-lg disabled:opacity-50 disabled:cursor-not-allowed transition-all duration-200 transform hover:scale-[1.02]"
              >
                {isLoading ? (
                  <div className="flex items-center gap-2">
                    <div className="w-4 h-4 border-2 border-white border-t-transparent rounded-full animate-spin"></div>
                    Processing...
                  </div>
                ) : (fromChain === "ethereum" && !isConnected) ||
                  (fromChain === "near" && !nearConnected) ||
                  (fromChain === "tron" && !tronConnected) ? (
                  "Connect Wallet"
                ) : (toChain === "ethereum" && !isConnected) ||
                  (toChain === "near" && !nearConnected) ||
                  (toChain === "tron" && !tronConnected) ? (
                  "Connect Destination Wallet"
                ) : (
                  `${showPartialFills ? "🧩 " : ""}Bridge ${
                    fromAmount || "0"
                  } ${fromChain.toUpperCase()} → ${
                    conversion.convertedAmount && !conversion.isLoading
                      ? parseFloat(conversion.convertedAmount).toFixed(4)
                      : "..."
                  } ${toChain.toUpperCase()}${
                    showPartialFills ? " (Partial Fills)" : ""
                  }`
                )}
              </Button>

              {/* Complete NEAR → ETH Button */}
              {bridgeData?.status === "ready-to-complete" && (
                <Button
                  onClick={handleCompleteNearToEth}
                  disabled={isLoading}
                  className="w-full h-12 bg-gradient-to-r from-purple-600 to-pink-600 hover:from-purple-700 hover:to-pink-700 text-white font-bold text-sm rounded-lg shadow-lg disabled:opacity-50 disabled:cursor-not-allowed transition-all duration-200 transform hover:scale-[1.02] animate-pulse"
                >
                  {isLoading ? (
                    <div className="flex items-center gap-2">
                      <div className="w-4 h-4 border-2 border-white border-t-transparent rounded-full animate-spin"></div>
                      Completing...
                    </div>
                  ) : (
                    "🔓 Complete Bridge → Receive ETH"
                  )}
                </Button>
              )}

              {/* Connection Status - Compact */}
              {isConnected && (
                <div className="text-center text-xs text-gray-500">
                  <div className="flex items-center justify-center gap-1">
                    <div className="w-1.5 h-1.5 bg-green-400 rounded-full animate-pulse"></div>
                    <span>Secured by 1inch Fusion+</span>
                  </div>
                </div>
              )}

              {/* Auto-TRX Notification - Shown after successful ETH → TRON bridge */}
              {bridgeData && (bridgeData as any).status === 'success' && fromChain === 'ethereum' && toChain === 'tron' && (
                <div className="w-full p-4 bg-gradient-to-r from-green-100 to-emerald-100 border border-green-300 rounded-lg mt-2">
                  <div className="flex items-center gap-2">
                    <span className="text-green-600 text-xl">✅</span>
                    <div className="flex-1">
                      <h4 className="text-sm font-semibold text-green-800">
                        TRX envoyés automatiquement !
                      </h4>
                      <p className="text-xs text-green-700 mt-1">
                        Vos TRX sont en cours d'envoi automatique vers votre portefeuille TRON. 
                        Aucune action supplémentaire requise.
                      </p>
                      <p className="text-xs text-green-600 mt-1 font-medium">
                        🎯 Vérifiez votre portefeuille TRON dans quelques minutes
                      </p>
                    </div>
                  </div>
                </div>
              )}
            </div>
          </CardContent>
        </Card>
      </div>

      {/* Bridge Modal */}
      <BridgeModal
        isOpen={isModalOpen}
        onClose={() => setIsModalOpen(false)}
        bridgeData={bridgeData}
      />
    </>
  );
}<|MERGE_RESOLUTION|>--- conflicted
+++ resolved
@@ -108,13 +108,17 @@
             // Ensure bridge.amount is a valid BigNumber format
             const amount = bridge.amount || "0";
             // If it's already a decimal string, parse it directly
-            if (typeof amount === 'string' && amount.includes('.')) {
+            if (typeof amount === "string" && amount.includes(".")) {
               return sum + parseFloat(amount);
             }
             // Otherwise, treat it as wei and convert to ether
             return sum + parseFloat(ethers.utils.formatEther(amount));
           } catch (error) {
-            console.warn('Failed to parse bridge amount:', bridge.amount, error);
+            console.warn(
+              "Failed to parse bridge amount:",
+              bridge.amount,
+              error
+            );
             return sum;
           }
         }, 0);
@@ -172,21 +176,21 @@
     setIsLoading(true);
 
     try {
-      console.log('🎯 Bridge routing:', { fromChain, toChain });
-      
+      console.log("🎯 Bridge routing:", { fromChain, toChain });
+
       if (fromChain === "ethereum" && toChain === "near") {
         // Add converted amount to bridge data for ETH -> NEAR
         newBridgeData.convertedAmount =
           conversion.convertedAmount || fromAmount;
         await handleEthToNearBridge(newBridgeData);
       } else if (fromChain === "near" && toChain === "ethereum") {
-        console.log('📍 Using NEAR → ETH bridge');
+        console.log("📍 Using NEAR → ETH bridge");
         await handleNearToEthBridge(newBridgeData);
       } else if (fromChain === "ethereum" && toChain === "tron") {
-        console.log('📍 Using ETH → TRON bridge');
+        console.log("📍 Using ETH → TRON bridge");
         await handleEthToTronBridge(newBridgeData);
       } else if (fromChain === "tron" && toChain === "ethereum") {
-        console.log('📍 Using TRON → ETH bridge');
+        console.log("📍 Using TRON → ETH bridge");
         await handleTronToEthBridge(newBridgeData);
       } else {
         throw new Error(`Unsupported bridge route: ${fromChain} → ${toChain}`);
@@ -320,19 +324,14 @@
       // Generate swapId for partial fills tracking
       const swapId = ethers.utils.keccak256(
         ethers.utils.solidityPack(
-<<<<<<< HEAD
-          ['address', 'bytes32', 'uint256', 'string', 'uint256'],
-          [escrow, hashlock, 0, nearAccount, receipt.blockNumber || Date.now()]
-=======
           ["address", "bytes32", "uint256", "string", "uint256"],
           [
             escrow,
             hashlock,
             0,
             nearAccount,
-            receipt.blockNumber || block.timestamp,
+            receipt.blockNumber || Date.now(), // Use block number or timestamp
           ]
->>>>>>> 88b2cb9c
         )
       );
 
@@ -408,19 +407,14 @@
           // Generate swapId for partial fills tracking
           const swapId = ethers.utils.keccak256(
             ethers.utils.solidityPack(
-<<<<<<< HEAD
-              ['address', 'bytes32', 'uint256', 'string', 'uint256'],
-              [escrow, hashlock, 0, nearAccount, receipt.blockNumber || Date.now()]
-=======
               ["address", "bytes32", "uint256", "string", "uint256"],
               [
                 escrow,
                 hashlock,
                 0,
                 nearAccount,
-                receipt.blockNumber || block.timestamp,
+                receipt.blockNumber || Date.now(), // Use block number or timestamp
               ]
->>>>>>> 88b2cb9c
             )
           );
 
@@ -936,18 +930,18 @@
       updateBridgeLog("❌ Ethereum wallet not connected!");
       throw new Error("Please connect your Ethereum wallet first");
     }
-    
+
     if (!tronConnected || !tronAddress) {
       updateBridgeLog("❌ TRON wallet not connected!");
       throw new Error("Please connect your TRON wallet first");
     }
-    
+
     // Vérifier MetaMask
     if (!window.ethereum) {
       updateBridgeLog("❌ MetaMask not installed!");
       throw new Error("Please install MetaMask");
     }
-    
+
     updateBridgeLog("🔑 Generating secret and hashlock...");
 
     // Generate secret and hashlock
@@ -960,22 +954,22 @@
 
     updateBridgeLog(`🔒 Generated hashlock: ${hashlock.substring(0, 14)}...`);
     updateBridgeLog(`📡 Registering secret with relayer...`);
-    
+
     // Enregistrer le secret auprès du relayer pour traitement automatique
     try {
       await fetch(`${BRIDGE_CONFIG.listenerApi}/register-secret`, {
-        method: 'POST',
-        headers: { 'Content-Type': 'application/json' },
+        method: "POST",
+        headers: { "Content-Type": "application/json" },
         body: JSON.stringify({
           hashlock,
-          secret
-        })
+          secret,
+        }),
       });
       updateBridgeLog(`✅ Secret registered with relayer`);
     } catch (error) {
       updateBridgeLog(`⚠️ Failed to register secret with relayer: ${error}`);
     }
-    
+
     updateBridgeLog(`🚀 Initiating ETHEREUM → TRON bridge...`);
     updateBridgeLog(`💰 Amount: ${fromAmount} ETHEREUM`);
     updateBridgeLog(`📋 TRON destination: ${tronAddress}`);
@@ -983,64 +977,81 @@
 
     // Make sure we're connected to MetaMask first
     await (window.ethereum as any).request({ method: "eth_requestAccounts" });
-    
+
     // Check current network first before creating provider
-    const chainIdHex = await (window.ethereum as any).request({ method: 'eth_chainId' });
+    const chainIdHex = await (window.ethereum as any).request({
+      method: "eth_chainId",
+    });
     const currentChainId = parseInt(chainIdHex, 16);
-    
+
     updateBridgeLog(`🌐 Detected network: ChainId ${currentChainId}`);
-    
+
     // For simplicity, use direct RPC connection for the contract call
     // but still use MetaMask for signing to get user's address and signature
     let provider: ethers.providers.Provider;
     let signer: ethers.Signer;
-    
+
     if (currentChainId !== 1) {
       updateBridgeLog(`⚠️ Using Fork Mainnet RPC directly (ChainId mismatch)`);
-      updateBridgeLog(`🔧 Contract calls will use Fork RPC, signatures from MetaMask`);
-      
+      updateBridgeLog(
+        `🔧 Contract calls will use Fork RPC, signatures from MetaMask`
+      );
+
       // Create RPC provider for contract interaction
-      const rpcProvider = new ethers.providers.JsonRpcProvider('http://vps-b11044fd.vps.ovh.net/rpc');
-      
+      const rpcProvider = new ethers.providers.JsonRpcProvider(
+        "http://vps-b11044fd.vps.ovh.net/rpc"
+      );
+
       // Create MetaMask provider for signing
-      const web3Provider = new ethers.providers.Web3Provider(window.ethereum as any);
+      const web3Provider = new ethers.providers.Web3Provider(
+        window.ethereum as any
+      );
       const web3Signer = web3Provider.getSigner();
-      
+
       // Get user address from MetaMask
       const userAddress = await web3Signer.getAddress();
-      updateBridgeLog(`👤 MetaMask address: ${userAddress.substring(0, 10)}...`);
-      
+      updateBridgeLog(
+        `👤 MetaMask address: ${userAddress.substring(0, 10)}...`
+      );
+
       // Create a signer that connects MetaMask address to Fork RPC
       signer = web3Signer.connect(rpcProvider);
       provider = rpcProvider;
-      
     } else {
       updateBridgeLog(`✅ Correct network detected`);
       // Create normal provider when on correct network
       provider = new ethers.providers.Web3Provider(window.ethereum as any);
       signer = (provider as ethers.providers.Web3Provider).getSigner();
     }
-    
+
     // Verify network
     const network = await provider.getNetwork();
-    updateBridgeLog(`🌐 Contract network: ${network.name} (ChainId: ${network.chainId})`);
-    
+    updateBridgeLog(
+      `🌐 Contract network: ${network.name} (ChainId: ${network.chainId})`
+    );
+
     // Get the signer address
     const signerAddress = await signer.getAddress();
     updateBridgeLog(`👤 User address: ${signerAddress.substring(0, 10)}...`);
-    
+
     // Check user balance on the Fork network
     const balance = await provider.getBalance(signerAddress);
     const balanceEth = ethers.utils.formatEther(balance);
-    updateBridgeLog(`💰 Fork network balance: ${parseFloat(balanceEth).toFixed(4)} ETH`);
-    
+    updateBridgeLog(
+      `💰 Fork network balance: ${parseFloat(balanceEth).toFixed(4)} ETH`
+    );
+
     // Verify sufficient balance
     const requiredAmount = parseFloat(fromAmount);
     const availableAmount = parseFloat(balanceEth);
     if (availableAmount < requiredAmount) {
-      throw new Error(`Insufficient balance on Fork network. Need ${requiredAmount} ETH, have ${availableAmount.toFixed(4)} ETH`);
-    }
-    
+      throw new Error(
+        `Insufficient balance on Fork network. Need ${requiredAmount} ETH, have ${availableAmount.toFixed(
+          4
+        )} ETH`
+      );
+    }
+
     const bridgeContract = new ethers.Contract(
       BRIDGE_CONFIG.contractAddress,
       [
@@ -1055,16 +1066,27 @@
 
     // Vérifier que l'adresse TRON est fournie
     if (!tronAddress) {
-      throw new Error('TRON wallet not connected. Please connect your TRON wallet first.');
-    }
-    
-    updateBridgeLog(`🎯 Destination TRON address: ${tronAddress.substring(0, 6)}...${tronAddress.substring(tronAddress.length - 4)}`);
+      throw new Error(
+        "TRON wallet not connected. Please connect your TRON wallet first."
+      );
+    }
+
+    updateBridgeLog(
+      `🎯 Destination TRON address: ${tronAddress.substring(
+        0,
+        6
+      )}...${tronAddress.substring(tronAddress.length - 4)}`
+    );
     updateBridgeLog(`⚡ Calling createETHToTRONBridge...`);
-    
-    const tx = await bridgeContract.createETHToTRONBridge(hashlock, tronAddress, {
-      value: ethers.utils.parseEther(fromAmount),
-      gasLimit: 500000, // Manual gas limit for fork network
-    });
+
+    const tx = await bridgeContract.createETHToTRONBridge(
+      hashlock,
+      tronAddress,
+      {
+        value: ethers.utils.parseEther(fromAmount),
+        gasLimit: 500000, // Manual gas limit for fork network
+      }
+    );
 
     bridgeData.txHash = tx.hash;
     updateBridgeLog(`📝 Transaction sent: ${tx.hash.substring(0, 14)}...`);
@@ -1088,13 +1110,15 @@
       updateBridgeLog(`💰 ETH locked: ${ethAmountInEther} ETH`);
       updateBridgeLog(`� Auto-sending TRX to: ${tronAddress}`);
       updateBridgeLog(`⚡ Bridge-listener will send TRX automatically...`);
-      
+
       updateBridgeLog(`✅ ETH bridge initiated successfully!`);
       updateBridgeLog(`🎯 TRX will be sent automatically within minutes`);
-      updateBridgeLog(`� No manual claim needed - TRX sent directly to your wallet!`);
+      updateBridgeLog(
+        `� No manual claim needed - TRX sent directly to your wallet!`
+      );
       updateBridgeLog(`🔒 Hashlock: ${hashlock.substring(0, 14)}...`);
-      
-      setBridgeData((prev: any) => ({ ...prev, status: 'success' }));
+
+      setBridgeData((prev: any) => ({ ...prev, status: "success" }));
       setIsLoading(false);
 
       onBridgeSuccess?.(bridgeData);
@@ -1135,38 +1159,54 @@
     loadBridgeStats();
   };
 
-  const createTronHTLC = async (ethAddress: string, hashlock: string, amount: string) => {
-    const contractAddress = BRIDGE_CONFIG.tron?.contractAddress || 'TA879tNjuFCd8w57V3BHNhsshehKn1Ks86';
-    
+  const createTronHTLC = async (
+    ethAddress: string,
+    hashlock: string,
+    amount: string
+  ) => {
+    const contractAddress =
+      BRIDGE_CONFIG.tron?.contractAddress ||
+      "TA879tNjuFCd8w57V3BHNhsshehKn1Ks86";
+
     try {
       // Check TRON balance first
-      console.log('🔍 TRON Balance Debug:', {
+      console.log("🔍 TRON Balance Debug:", {
         rawTronBalance: tronBalance,
         tronBalanceType: typeof tronBalance,
         tronAddress: tronAddress,
         tronConnected: tronConnected,
-        tronWeb: !!tronWeb
+        tronWeb: !!tronWeb,
       });
-      
-      const currentTronBalance = parseFloat(tronBalance || '0');
+
+      const currentTronBalance = parseFloat(tronBalance || "0");
       const amountTRX = parseFloat(amount) / 1000000; // Convert SUN to TRX
       const estimatedFees = 10; // Estimated 10 TRX for transaction fees (more realistic for TRON)
       const requiredAmountTRX = amountTRX + estimatedFees;
-      
+
       updateBridgeLog(`💰 TRON Balance: ${currentTronBalance.toFixed(4)} TRX`);
       updateBridgeLog(`📊 Bridge Amount: ${amountTRX.toFixed(6)} TRX`);
       updateBridgeLog(`💸 Estimated Fees: ${estimatedFees} TRX`);
       updateBridgeLog(`🔢 Total Required: ${requiredAmountTRX.toFixed(4)} TRX`);
-      
+
       if (currentTronBalance < requiredAmountTRX) {
-        throw new Error(`Insufficient TRON balance. Need ${requiredAmountTRX.toFixed(4)} TRX, have ${currentTronBalance.toFixed(4)} TRX`);
+        throw new Error(
+          `Insufficient TRON balance. Need ${requiredAmountTRX.toFixed(
+            4
+          )} TRX, have ${currentTronBalance.toFixed(4)} TRX`
+        );
       }
       updateBridgeLog(`🔧 TRON HTLC Parameters:`);
       updateBridgeLog(`   • Receiver: ${tronAddress}`);
       updateBridgeLog(`   • Contract: ${contractAddress}`);
       updateBridgeLog(`   • Amount in SUN: ${amount}`);
-      updateBridgeLog(`   • Amount in TRX: ${tronWeb?.fromSun ? tronWeb.fromSun(amount) : parseFloat(amount) / 1000000} TRX`);
-      
+      updateBridgeLog(
+        `   • Amount in TRX: ${
+          tronWeb?.fromSun
+            ? tronWeb.fromSun(amount)
+            : parseFloat(amount) / 1000000
+        } TRX`
+      );
+
       // Call TRON contract using TronWeb
       const result = await callTronContract(
         contractAddress,
@@ -1174,7 +1214,7 @@
         [
           hashlock, // hashlock with 0x prefix (TronWeb expects this format)
           ethAddress, // targetAccount (ETH address to receive funds)
-          'ethereum' // targetChain
+          "ethereum", // targetChain
         ],
         {
           callValue: amount, // Amount in SUN
@@ -1210,66 +1250,6 @@
                     <span className="text-lg">{chainLogos[fromChain]}</span>
                     From {chainNames[fromChain]}
                   </label>
-<<<<<<< HEAD
-                  {fromChain === "ethereum" && isConnected && (
-                    <div className="text-xs text-gray-500">
-                      {balanceLoading ? (
-                        <div>
-                          <p>Loading balance...</p>
-                          <p className="text-xs text-gray-400">
-                            Chain: {chainId}
-                          </p>
-                        </div>
-                      ) : balance ? (
-                        <div>
-                          <p>
-                            Balance: {parseFloat(balance.formatted).toFixed(4)}{" "}
-                            {balance.symbol}
-                          </p>
-                          <p className="text-xs text-gray-400">
-                            Fork Mainnet ✅
-                          </p>
-                        </div>
-                      ) : (
-                        <div>
-                          <p>No balance available</p>
-                        </div>
-                      )}
-                    </div>
-                  )}
-                  {/* {fromChain === "near" && nearConnected && (
-                    <div className="text-xs text-gray-500">
-                      {nearBalance ? (
-                        <div>
-                          <p>Balance: {nearBalance} NEAR</p>
-                          <p className="text-xs text-gray-400">
-                            NEAR Testnet ✅
-                          </p>
-                        </div>
-                      ) : (
-                        <p>Loading NEAR balance...</p>
-                      )}
-                    </div>
-                  )} */}
-                  {fromChain === "tron" && tronConnected && (
-                    <div className="text-xs text-gray-500">
-                      <div>
-                        <p>Balance: {(() => {
-                          console.log('🔍 UI Balance Display:', {
-                            rawTronBalance: tronBalance,
-                            parsedBalance: parseFloat(tronBalance || '0'),
-                            formattedBalance: parseFloat(tronBalance || '0').toFixed(4)
-                          });
-                          return parseFloat(tronBalance || '0').toFixed(4);
-                        })()} TRX</p>
-                        <p className="text-xs text-gray-400">
-                          TRON Shasta ✅
-                        </p>
-                      </div>
-                    </div>
-                  )}
-=======
->>>>>>> 88b2cb9c
                   {fromChain === "ethereum" && !isConnected && (
                     <p className="text-xs text-red-500">
                       Connect Ethereum wallet
@@ -1620,25 +1600,30 @@
               )}
 
               {/* Auto-TRX Notification - Shown after successful ETH → TRON bridge */}
-              {bridgeData && (bridgeData as any).status === 'success' && fromChain === 'ethereum' && toChain === 'tron' && (
-                <div className="w-full p-4 bg-gradient-to-r from-green-100 to-emerald-100 border border-green-300 rounded-lg mt-2">
-                  <div className="flex items-center gap-2">
-                    <span className="text-green-600 text-xl">✅</span>
-                    <div className="flex-1">
-                      <h4 className="text-sm font-semibold text-green-800">
-                        TRX envoyés automatiquement !
-                      </h4>
-                      <p className="text-xs text-green-700 mt-1">
-                        Vos TRX sont en cours d'envoi automatique vers votre portefeuille TRON. 
-                        Aucune action supplémentaire requise.
-                      </p>
-                      <p className="text-xs text-green-600 mt-1 font-medium">
-                        🎯 Vérifiez votre portefeuille TRON dans quelques minutes
-                      </p>
+              {bridgeData &&
+                (bridgeData as any).status === "success" &&
+                fromChain === "ethereum" &&
+                toChain === "tron" && (
+                  <div className="w-full p-4 bg-gradient-to-r from-green-100 to-emerald-100 border border-green-300 rounded-lg mt-2">
+                    <div className="flex items-center gap-2">
+                      <span className="text-green-600 text-xl">✅</span>
+                      <div className="flex-1">
+                        <h4 className="text-sm font-semibold text-green-800">
+                          TRX envoyés automatiquement !
+                        </h4>
+                        <p className="text-xs text-green-700 mt-1">
+                          Vos TRX sont en cours d'envoi automatique vers votre
+                          portefeuille TRON. Aucune action supplémentaire
+                          requise.
+                        </p>
+                        <p className="text-xs text-green-600 mt-1 font-medium">
+                          🎯 Vérifiez votre portefeuille TRON dans quelques
+                          minutes
+                        </p>
+                      </div>
                     </div>
                   </div>
-                </div>
-              )}
+                )}
             </div>
           </CardContent>
         </Card>
